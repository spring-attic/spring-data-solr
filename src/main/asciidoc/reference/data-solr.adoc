--- conflicted
+++ resolved
@@ -160,13 +160,9 @@
 [[solr.transactions]]
 === Transaction Support
 
-<<<<<<< HEAD
-Solr supports transactions on server level means create, update, delete actions since the last commit/optimize/rollback are queued on the server and committed/optimized/rolled back at once. Spring Data Solr Repositories will participate in Spring Managed Transactions and commit/rollback changes on complete.
-=======
 Solr support for transactions on the server level means that create, update, and delete actions since the last commit, optimization, or rollback are queued on the server and committed, optimized, or rolled back as a group. Spring Data Solr repositories participate in Spring Managed Transactions and commit or rollback changes on complete.
 
 The following example shows how to use the `@Transactional` annotation to define a transaction (a save in this case):
->>>>>>> 20be5cb8
 
 ====
 [source,java]

/*
 * Copyright 2012 - 2013 the original author or authors.
 *
 * Licensed under the Apache License, Version 2.0 (the "License");
 * you may not use this file except in compliance with the License.
 * You may obtain a copy of the License at
 *
 * http://www.apache.org/licenses/LICENSE-2.0
 *
 * Unless required by applicable law or agreed to in writing, software
 * distributed under the License is distributed on an "AS IS" BASIS,
 * WITHOUT WARRANTIES OR CONDITIONS OF ANY KIND, either express or implied.
 * See the License for the specific language governing permissions and
 * limitations under the License.
 */
package org.springframework.data.solr.core;

import java.io.IOException;
import java.util.ArrayList;
import java.util.Collection;
import java.util.Collections;
import java.util.Iterator;
import java.util.List;

import org.apache.solr.client.solrj.SolrQuery;
import org.apache.solr.client.solrj.SolrServer;
import org.apache.solr.client.solrj.SolrServerException;
import org.apache.solr.client.solrj.response.QueryResponse;
import org.apache.solr.client.solrj.response.SolrPingResponse;
import org.apache.solr.client.solrj.response.UpdateResponse;
import org.apache.solr.common.SolrDocument;
import org.apache.solr.common.SolrDocumentList;
import org.apache.solr.common.SolrInputDocument;
import org.slf4j.Logger;
import org.slf4j.LoggerFactory;
import org.springframework.beans.factory.InitializingBean;
import org.springframework.context.ApplicationContext;
import org.springframework.context.ApplicationContextAware;
import org.springframework.context.ConfigurableApplicationContext;
import org.springframework.dao.DataAccessException;
import org.springframework.dao.support.PersistenceExceptionTranslator;
import org.springframework.data.domain.Page;
import org.springframework.data.domain.PageRequest;
import org.springframework.data.solr.UncategorizedSolrException;
import org.springframework.data.solr.VersionUtil;
import org.springframework.data.solr.core.convert.MappingSolrConverter;
import org.springframework.data.solr.core.convert.SolrConverter;
import org.springframework.data.solr.core.mapping.SimpleSolrMappingContext;
import org.springframework.data.solr.core.query.FacetQuery;
import org.springframework.data.solr.core.query.HighlightQuery;
import org.springframework.data.solr.core.query.Query;
import org.springframework.data.solr.core.query.SolrDataQuery;
import org.springframework.data.solr.core.query.TermsQuery;
import org.springframework.data.solr.core.query.result.FacetPage;
import org.springframework.data.solr.core.query.result.HighlightPage;
import org.springframework.data.solr.core.query.result.SolrResultPage;
import org.springframework.data.solr.core.query.result.TermsPage;
import org.springframework.data.solr.core.query.result.TermsResultPage;
import org.springframework.data.solr.server.SolrServerFactory;
import org.springframework.data.solr.server.support.HttpSolrServerFactory;
import org.springframework.util.Assert;

/**
 * Implementation of {@link SolrOperations}
 * 
 * @author Christoph Strobl
 * @author Joachim Uhrlass
 * @author Francisco Spaeth
 */
public class SolrTemplate implements SolrOperations, InitializingBean, ApplicationContextAware {

	private static final Logger LOGGER = LoggerFactory.getLogger(SolrTemplate.class);
	private static final PersistenceExceptionTranslator EXCEPTION_TRANSLATOR = new SolrExceptionTranslator();
	private final QueryParsers queryParsers = new QueryParsers();

	private ApplicationContext applicationContext;
	private String solrCore;

	@SuppressWarnings("serial")
	private static final List<String> ITERABLE_CLASSES = new ArrayList<String>() {
		{
			add(List.class.getName());
			add(Collection.class.getName());
			add(Iterator.class.getName());
		}
	};

	private SolrServerFactory solrServerFactory;

	private SolrConverter solrConverter;

	public SolrTemplate(SolrServer solrServer) {
		this(solrServer, null);
	}

	public SolrTemplate(SolrServer solrServer, String core) {
		this(new HttpSolrServerFactory(solrServer, core));
		this.solrCore = core;
	}

	public SolrTemplate(SolrServerFactory solrServerFactory) {
		this(solrServerFactory, null);
	}

	public SolrTemplate(SolrServerFactory solrServerFactory, SolrConverter solrConverter) {
		Assert.notNull(solrServerFactory, "SolrServerFactory must not be 'null'.");
		Assert.notNull(solrServerFactory.getSolrServer(), "SolrServerFactory has to return a SolrServer.");

		this.solrServerFactory = solrServerFactory;
		this.solrConverter = solrConverter == null ? getDefaultSolrConverter() : solrConverter;
	}

	@Override
	public <T> T execute(SolrCallback<T> action) {
		Assert.notNull(action);

		try {
			SolrServer solrServer = this.getSolrServer();
			return action.doInSolr(solrServer);
		} catch (Exception e) {
			DataAccessException resolved = getExceptionTranslator().translateExceptionIfPossible(
					new RuntimeException(e.getMessage(), e));
			throw resolved == null ? new UncategorizedSolrException(e.getMessage(), e) : resolved;
		}
	}

	@Override
	public SolrPingResponse ping() {
		return execute(new SolrCallback<SolrPingResponse>() {
			@Override
			public SolrPingResponse doInSolr(SolrServer solrServer) throws SolrServerException, IOException {
				return solrServer.ping();
			}
		});
	}

	@Override
	public long count(final SolrDataQuery query) {
		Assert.notNull(query, "Query must not be 'null'.");

		return execute(new SolrCallback<Long>() {

			@Override
			public Long doInSolr(SolrServer solrServer) throws SolrServerException, IOException {
				SolrQuery solrQuery = queryParsers.getForClass(query.getClass()).constructSolrQuery(query);
				solrQuery.setStart(0);
				solrQuery.setRows(0);

				return solrServer.query(solrQuery).getResults().getNumFound();
			}
		});
	}

	@Override
	public UpdateResponse saveBean(Object obj) {
		return saveBean(obj, -1);
	}

	@Override
	public UpdateResponse saveBean(final Object objectToAdd, final int commitWithinMs) {
		assertNoCollection(objectToAdd);
		return execute(new SolrCallback<UpdateResponse>() {
			@Override
			public UpdateResponse doInSolr(SolrServer solrServer) throws SolrServerException, IOException {
				return solrServer.add(convertBeanToSolrInputDocument(objectToAdd), commitWithinMs);
			}
		});
	}

	@Override
	public UpdateResponse saveBeans(Collection<?> beans) {
		return saveBeans(beans, -1);
	}

	@Override
	public UpdateResponse saveBeans(final Collection<?> beansToAdd, final int commitWithinMs) {
		return execute(new SolrCallback<UpdateResponse>() {
			@Override
			public UpdateResponse doInSolr(SolrServer solrServer) throws SolrServerException, IOException {
				return solrServer.add(convertBeansToSolrInputDocuments(beansToAdd), commitWithinMs);
			}
		});
	}

	@Override
	public UpdateResponse saveDocument(SolrInputDocument document) {
		return saveDocument(document, -1);
	}

	@Override
	public UpdateResponse saveDocument(final SolrInputDocument documentToAdd, final int commitWithinMs) {
		return execute(new SolrCallback<UpdateResponse>() {
			@Override
			public UpdateResponse doInSolr(SolrServer solrServer) throws SolrServerException, IOException {
				return solrServer.add(documentToAdd, commitWithinMs);
			}
		});
	}

	@Override
	public UpdateResponse saveDocuments(Collection<SolrInputDocument> documents) {
		return saveDocuments(documents, -1);
	}

	@Override
	public UpdateResponse saveDocuments(final Collection<SolrInputDocument> documentsToAdd, final int commitWithinMs) {
		return execute(new SolrCallback<UpdateResponse>() {
			@Override
			public UpdateResponse doInSolr(SolrServer solrServer) throws SolrServerException, IOException {
				return solrServer.add(documentsToAdd, commitWithinMs);
			}
		});
	}

	@Override
	public UpdateResponse delete(SolrDataQuery query) {
		Assert.notNull(query, "Query must not be 'null'.");

		final String queryString = this.queryParsers.getForClass(query.getClass()).getQueryString(query);

		return execute(new SolrCallback<UpdateResponse>() {
			@Override
			public UpdateResponse doInSolr(SolrServer solrServer) throws SolrServerException, IOException {
				return solrServer.deleteByQuery(queryString);
			}
		});
	}

	@Override
	public UpdateResponse deleteById(final String id) {
		Assert.notNull(id, "Cannot delete 'null' id.");

		return execute(new SolrCallback<UpdateResponse>() {
			@Override
			public UpdateResponse doInSolr(SolrServer solrServer) throws SolrServerException, IOException {
				return solrServer.deleteById(id);
			}
		});
	}

	@Override
	public UpdateResponse deleteById(Collection<String> ids) {
		Assert.notNull(ids, "Cannot delete 'null' collection.");

		final List<String> toBeDeleted = new ArrayList<String>(ids);
		return execute(new SolrCallback<UpdateResponse>() {
			@Override
			public UpdateResponse doInSolr(SolrServer solrServer) throws SolrServerException, IOException {
				return solrServer.deleteById(toBeDeleted);
			}
		});
	}

	@Override
	public <T> T queryForObject(Query query, Class<T> clazz) {
		Assert.notNull(query, "Query must not be 'null'.");
		Assert.notNull(clazz, "Target class must not be 'null'.");

		query.setPageRequest(new PageRequest(0, 1));
		QueryResponse response = query(query);

		if (response.getResults().size() > 0) {
			if (response.getResults().size() > 1) {
				LOGGER.warn("More than 1 result found for singe result query ('{}'), returning first entry in list");
			}
			return (T) convertSolrDocumentListToBeans(response.getResults(), clazz).get(0);
		}
		return null;
	}

	@Override
	public <T> Page<T> queryForPage(Query query, Class<T> clazz) {
		Assert.notNull(query, "Query must not be 'null'.");
		Assert.notNull(clazz, "Target class must not be 'null'.");

		QueryResponse response = query(query);
		List<T> beans = convertQueryResponseToBeans(response, clazz);
		return new SolrResultPage<T>(beans, query.getPageRequest(), response.getResults().getNumFound());
	}

	@Override
	public <T> FacetPage<T> queryForFacetPage(FacetQuery query, Class<T> clazz) {
		Assert.notNull(query, "Query must not be 'null'.");
		Assert.notNull(clazz, "Target class must not be 'null'.");

		QueryResponse response = query(query);

		List<T> beans = convertQueryResponseToBeans(response, clazz);
		SolrResultPage<T> page = new SolrResultPage<T>(beans, query.getPageRequest(), response.getResults().getNumFound());
		page.addAllFacetFieldResultPages(ResultHelper.convertFacetQueryResponseToFacetPageMap(query, response));
<<<<<<< HEAD
        page.addAllFacetFieldResultPages(ResultHelper.convertFacetRangeQueryResponseToFacetPageMap(query, response));
=======
		page.addAllFacetPivotFieldResult(ResultHelper.convertFacetQueryResponseToFacetPivotMap(query, response));
>>>>>>> 9f00d0ee
		page.setFacetQueryResultPage(ResultHelper.convertFacetQueryResponseToFacetQueryResult(query, response));

		return page;
	}

	@Override
	public <T> HighlightPage<T> queryForHighlightPage(HighlightQuery query, Class<T> clazz) {
		Assert.notNull(query, "Query must not be 'null'.");
		Assert.notNull(clazz, "Target class must not be 'null'.");

		QueryResponse response = query(query);

		List<T> beans = convertQueryResponseToBeans(response, clazz);
		SolrResultPage<T> page = new SolrResultPage<T>(beans, query.getPageRequest(), response.getResults().getNumFound());
		ResultHelper.convertAndAddHighlightQueryResponseToResultPage(response, page);

		return page;
	}

	@Override
	public TermsPage queryForTermsPage(TermsQuery query) {
		Assert.notNull(query, "Query must not be 'null'.");

		QueryResponse response = query(query);

		TermsResultPage page = new TermsResultPage();
		page.addAllTerms(ResultHelper.convertTermsQueryResponseToTermsMap(response));
		return page;
	}

	final QueryResponse query(SolrDataQuery query) {
		Assert.notNull(query, "Query must not be 'null'");

		SolrQuery solrQuery = queryParsers.getForClass(query.getClass()).constructSolrQuery(query);
		LOGGER.debug("Executing query '" + solrQuery + "' against solr.");

		return executeSolrQuery(solrQuery);
	}

	final QueryResponse executeSolrQuery(final SolrQuery solrQuery) {
		return execute(new SolrCallback<QueryResponse>() {
			@Override
			public QueryResponse doInSolr(SolrServer solrServer) throws SolrServerException, IOException {
				return solrServer.query(solrQuery);
			}
		});
	}

	@Override
	public void commit() {
		execute(new SolrCallback<UpdateResponse>() {
			@Override
			public UpdateResponse doInSolr(SolrServer solrServer) throws SolrServerException, IOException {
				return solrServer.commit();
			}
		});
	}

	@Override
	public void softCommit() {
		if (VersionUtil.isSolr3XAvailable()) {
			throw new UnsupportedOperationException(
					"Soft commit is not available for solr version lower than 4.x - Please check your depdendencies.");
		}
		execute(new SolrCallback<UpdateResponse>() {
			@Override
			public UpdateResponse doInSolr(SolrServer solrServer) throws SolrServerException, IOException {
				return solrServer.commit(true, true, true);
			}
		});
	}

	@Override
	public void rollback() {
		execute(new SolrCallback<UpdateResponse>() {
			@Override
			public UpdateResponse doInSolr(SolrServer solrServer) throws SolrServerException, IOException {
				return solrServer.rollback();
			}
		});
	}

	@Override
	public SolrInputDocument convertBeanToSolrInputDocument(Object bean) {
		if (bean instanceof SolrInputDocument) {
			return (SolrInputDocument) bean;
		}

		SolrInputDocument document = new SolrInputDocument();
		getConverter().write(bean, document);
		return document;
	}

	private Collection<SolrInputDocument> convertBeansToSolrInputDocuments(Iterable<?> beans) {
		if (beans == null) {
			return Collections.emptyList();
		}

		List<SolrInputDocument> resultList = new ArrayList<SolrInputDocument>();
		for (Object bean : beans) {
			resultList.add(convertBeanToSolrInputDocument(bean));
		}
		return resultList;
	}

	public <T> List<T> convertQueryResponseToBeans(QueryResponse response, Class<T> targetClass) {
		return response != null ? convertSolrDocumentListToBeans(response.getResults(), targetClass) : Collections
				.<T> emptyList();
	}

	public <T> List<T> convertSolrDocumentListToBeans(SolrDocumentList documents, Class<T> targetClass) {
		if (documents == null) {
			return Collections.<T> emptyList();
		}
		return getConverter().read(documents, targetClass);
	}

	public <T> T convertSolrDocumentToBean(SolrDocument document, Class<T> targetClass) {
		return getConverter().read(targetClass, document);
	}

	protected void assertNoCollection(Object o) {
		if (null != o && (o.getClass().isArray() || ITERABLE_CLASSES.contains(o.getClass().getName()))) {
			throw new IllegalArgumentException("Collections are not supported for this operation");
		}
	}

	private final SolrConverter getDefaultSolrConverter() {
		MappingSolrConverter converter = new MappingSolrConverter(new SimpleSolrMappingContext());
		converter.afterPropertiesSet(); // have to call this one to initialize default converters
		return converter;
	}

	@Override
	public final SolrServer getSolrServer() {
		return solrServerFactory.getSolrServer(this.solrCore);
	}

	@Override
	public SolrConverter getConverter() {
		return this.solrConverter;
	}

	public static PersistenceExceptionTranslator getExceptionTranslator() {
		return EXCEPTION_TRANSLATOR;
	}

	@Override
	public void setApplicationContext(ApplicationContext applicationContext) {
		this.applicationContext = applicationContext;
	}

	public void registerQueryParser(Class<? extends SolrDataQuery> clazz, QueryParser queryParser) {
		this.queryParsers.registerParser(clazz, queryParser);
	}

	public void setSolrConverter(SolrConverter solrConverter) {
		this.solrConverter = solrConverter;
	}

	public String getSolrCore() {
		return solrCore;
	}

	public void setSolrCore(String solrCore) {
		this.solrCore = solrCore;
	}

	@Override
	public void afterPropertiesSet() {
		if (this.solrConverter == null) {
			this.solrConverter = getDefaultSolrConverter();
		}
		registerPersistenceExceptionTranslator();
	}

	private void registerPersistenceExceptionTranslator() {
		if (this.applicationContext != null
				&& this.applicationContext.getBeansOfType(PersistenceExceptionTranslator.class).isEmpty()) {
			if (this.applicationContext instanceof ConfigurableApplicationContext) {
				((ConfigurableApplicationContext) this.applicationContext).getBeanFactory().registerSingleton(
						"solrExceptionTranslator", EXCEPTION_TRANSLATOR);
			}
		}
	}

}
<|MERGE_RESOLUTION|>--- conflicted
+++ resolved
@@ -1,482 +1,479 @@
-/*
- * Copyright 2012 - 2013 the original author or authors.
- *
- * Licensed under the Apache License, Version 2.0 (the "License");
- * you may not use this file except in compliance with the License.
- * You may obtain a copy of the License at
- *
- * http://www.apache.org/licenses/LICENSE-2.0
- *
- * Unless required by applicable law or agreed to in writing, software
- * distributed under the License is distributed on an "AS IS" BASIS,
- * WITHOUT WARRANTIES OR CONDITIONS OF ANY KIND, either express or implied.
- * See the License for the specific language governing permissions and
- * limitations under the License.
- */
-package org.springframework.data.solr.core;
-
-import java.io.IOException;
-import java.util.ArrayList;
-import java.util.Collection;
-import java.util.Collections;
-import java.util.Iterator;
-import java.util.List;
-
-import org.apache.solr.client.solrj.SolrQuery;
-import org.apache.solr.client.solrj.SolrServer;
-import org.apache.solr.client.solrj.SolrServerException;
-import org.apache.solr.client.solrj.response.QueryResponse;
-import org.apache.solr.client.solrj.response.SolrPingResponse;
-import org.apache.solr.client.solrj.response.UpdateResponse;
-import org.apache.solr.common.SolrDocument;
-import org.apache.solr.common.SolrDocumentList;
-import org.apache.solr.common.SolrInputDocument;
-import org.slf4j.Logger;
-import org.slf4j.LoggerFactory;
-import org.springframework.beans.factory.InitializingBean;
-import org.springframework.context.ApplicationContext;
-import org.springframework.context.ApplicationContextAware;
-import org.springframework.context.ConfigurableApplicationContext;
-import org.springframework.dao.DataAccessException;
-import org.springframework.dao.support.PersistenceExceptionTranslator;
-import org.springframework.data.domain.Page;
-import org.springframework.data.domain.PageRequest;
-import org.springframework.data.solr.UncategorizedSolrException;
-import org.springframework.data.solr.VersionUtil;
-import org.springframework.data.solr.core.convert.MappingSolrConverter;
-import org.springframework.data.solr.core.convert.SolrConverter;
-import org.springframework.data.solr.core.mapping.SimpleSolrMappingContext;
-import org.springframework.data.solr.core.query.FacetQuery;
-import org.springframework.data.solr.core.query.HighlightQuery;
-import org.springframework.data.solr.core.query.Query;
-import org.springframework.data.solr.core.query.SolrDataQuery;
-import org.springframework.data.solr.core.query.TermsQuery;
-import org.springframework.data.solr.core.query.result.FacetPage;
-import org.springframework.data.solr.core.query.result.HighlightPage;
-import org.springframework.data.solr.core.query.result.SolrResultPage;
-import org.springframework.data.solr.core.query.result.TermsPage;
-import org.springframework.data.solr.core.query.result.TermsResultPage;
-import org.springframework.data.solr.server.SolrServerFactory;
-import org.springframework.data.solr.server.support.HttpSolrServerFactory;
-import org.springframework.util.Assert;
-
-/**
- * Implementation of {@link SolrOperations}
- * 
- * @author Christoph Strobl
- * @author Joachim Uhrlass
- * @author Francisco Spaeth
- */
-public class SolrTemplate implements SolrOperations, InitializingBean, ApplicationContextAware {
-
-	private static final Logger LOGGER = LoggerFactory.getLogger(SolrTemplate.class);
-	private static final PersistenceExceptionTranslator EXCEPTION_TRANSLATOR = new SolrExceptionTranslator();
-	private final QueryParsers queryParsers = new QueryParsers();
-
-	private ApplicationContext applicationContext;
-	private String solrCore;
-
-	@SuppressWarnings("serial")
-	private static final List<String> ITERABLE_CLASSES = new ArrayList<String>() {
-		{
-			add(List.class.getName());
-			add(Collection.class.getName());
-			add(Iterator.class.getName());
-		}
-	};
-
-	private SolrServerFactory solrServerFactory;
-
-	private SolrConverter solrConverter;
-
-	public SolrTemplate(SolrServer solrServer) {
-		this(solrServer, null);
-	}
-
-	public SolrTemplate(SolrServer solrServer, String core) {
-		this(new HttpSolrServerFactory(solrServer, core));
-		this.solrCore = core;
-	}
-
-	public SolrTemplate(SolrServerFactory solrServerFactory) {
-		this(solrServerFactory, null);
-	}
-
-	public SolrTemplate(SolrServerFactory solrServerFactory, SolrConverter solrConverter) {
-		Assert.notNull(solrServerFactory, "SolrServerFactory must not be 'null'.");
-		Assert.notNull(solrServerFactory.getSolrServer(), "SolrServerFactory has to return a SolrServer.");
-
-		this.solrServerFactory = solrServerFactory;
-		this.solrConverter = solrConverter == null ? getDefaultSolrConverter() : solrConverter;
-	}
-
-	@Override
-	public <T> T execute(SolrCallback<T> action) {
-		Assert.notNull(action);
-
-		try {
-			SolrServer solrServer = this.getSolrServer();
-			return action.doInSolr(solrServer);
-		} catch (Exception e) {
-			DataAccessException resolved = getExceptionTranslator().translateExceptionIfPossible(
-					new RuntimeException(e.getMessage(), e));
-			throw resolved == null ? new UncategorizedSolrException(e.getMessage(), e) : resolved;
-		}
-	}
-
-	@Override
-	public SolrPingResponse ping() {
-		return execute(new SolrCallback<SolrPingResponse>() {
-			@Override
-			public SolrPingResponse doInSolr(SolrServer solrServer) throws SolrServerException, IOException {
-				return solrServer.ping();
-			}
-		});
-	}
-
-	@Override
-	public long count(final SolrDataQuery query) {
-		Assert.notNull(query, "Query must not be 'null'.");
-
-		return execute(new SolrCallback<Long>() {
-
-			@Override
-			public Long doInSolr(SolrServer solrServer) throws SolrServerException, IOException {
-				SolrQuery solrQuery = queryParsers.getForClass(query.getClass()).constructSolrQuery(query);
-				solrQuery.setStart(0);
-				solrQuery.setRows(0);
-
-				return solrServer.query(solrQuery).getResults().getNumFound();
-			}
-		});
-	}
-
-	@Override
-	public UpdateResponse saveBean(Object obj) {
-		return saveBean(obj, -1);
-	}
-
-	@Override
-	public UpdateResponse saveBean(final Object objectToAdd, final int commitWithinMs) {
-		assertNoCollection(objectToAdd);
-		return execute(new SolrCallback<UpdateResponse>() {
-			@Override
-			public UpdateResponse doInSolr(SolrServer solrServer) throws SolrServerException, IOException {
-				return solrServer.add(convertBeanToSolrInputDocument(objectToAdd), commitWithinMs);
-			}
-		});
-	}
-
-	@Override
-	public UpdateResponse saveBeans(Collection<?> beans) {
-		return saveBeans(beans, -1);
-	}
-
-	@Override
-	public UpdateResponse saveBeans(final Collection<?> beansToAdd, final int commitWithinMs) {
-		return execute(new SolrCallback<UpdateResponse>() {
-			@Override
-			public UpdateResponse doInSolr(SolrServer solrServer) throws SolrServerException, IOException {
-				return solrServer.add(convertBeansToSolrInputDocuments(beansToAdd), commitWithinMs);
-			}
-		});
-	}
-
-	@Override
-	public UpdateResponse saveDocument(SolrInputDocument document) {
-		return saveDocument(document, -1);
-	}
-
-	@Override
-	public UpdateResponse saveDocument(final SolrInputDocument documentToAdd, final int commitWithinMs) {
-		return execute(new SolrCallback<UpdateResponse>() {
-			@Override
-			public UpdateResponse doInSolr(SolrServer solrServer) throws SolrServerException, IOException {
-				return solrServer.add(documentToAdd, commitWithinMs);
-			}
-		});
-	}
-
-	@Override
-	public UpdateResponse saveDocuments(Collection<SolrInputDocument> documents) {
-		return saveDocuments(documents, -1);
-	}
-
-	@Override
-	public UpdateResponse saveDocuments(final Collection<SolrInputDocument> documentsToAdd, final int commitWithinMs) {
-		return execute(new SolrCallback<UpdateResponse>() {
-			@Override
-			public UpdateResponse doInSolr(SolrServer solrServer) throws SolrServerException, IOException {
-				return solrServer.add(documentsToAdd, commitWithinMs);
-			}
-		});
-	}
-
-	@Override
-	public UpdateResponse delete(SolrDataQuery query) {
-		Assert.notNull(query, "Query must not be 'null'.");
-
-		final String queryString = this.queryParsers.getForClass(query.getClass()).getQueryString(query);
-
-		return execute(new SolrCallback<UpdateResponse>() {
-			@Override
-			public UpdateResponse doInSolr(SolrServer solrServer) throws SolrServerException, IOException {
-				return solrServer.deleteByQuery(queryString);
-			}
-		});
-	}
-
-	@Override
-	public UpdateResponse deleteById(final String id) {
-		Assert.notNull(id, "Cannot delete 'null' id.");
-
-		return execute(new SolrCallback<UpdateResponse>() {
-			@Override
-			public UpdateResponse doInSolr(SolrServer solrServer) throws SolrServerException, IOException {
-				return solrServer.deleteById(id);
-			}
-		});
-	}
-
-	@Override
-	public UpdateResponse deleteById(Collection<String> ids) {
-		Assert.notNull(ids, "Cannot delete 'null' collection.");
-
-		final List<String> toBeDeleted = new ArrayList<String>(ids);
-		return execute(new SolrCallback<UpdateResponse>() {
-			@Override
-			public UpdateResponse doInSolr(SolrServer solrServer) throws SolrServerException, IOException {
-				return solrServer.deleteById(toBeDeleted);
-			}
-		});
-	}
-
-	@Override
-	public <T> T queryForObject(Query query, Class<T> clazz) {
-		Assert.notNull(query, "Query must not be 'null'.");
-		Assert.notNull(clazz, "Target class must not be 'null'.");
-
-		query.setPageRequest(new PageRequest(0, 1));
-		QueryResponse response = query(query);
-
-		if (response.getResults().size() > 0) {
-			if (response.getResults().size() > 1) {
-				LOGGER.warn("More than 1 result found for singe result query ('{}'), returning first entry in list");
-			}
-			return (T) convertSolrDocumentListToBeans(response.getResults(), clazz).get(0);
-		}
-		return null;
-	}
-
-	@Override
-	public <T> Page<T> queryForPage(Query query, Class<T> clazz) {
-		Assert.notNull(query, "Query must not be 'null'.");
-		Assert.notNull(clazz, "Target class must not be 'null'.");
-
-		QueryResponse response = query(query);
-		List<T> beans = convertQueryResponseToBeans(response, clazz);
-		return new SolrResultPage<T>(beans, query.getPageRequest(), response.getResults().getNumFound());
-	}
-
-	@Override
-	public <T> FacetPage<T> queryForFacetPage(FacetQuery query, Class<T> clazz) {
-		Assert.notNull(query, "Query must not be 'null'.");
-		Assert.notNull(clazz, "Target class must not be 'null'.");
-
-		QueryResponse response = query(query);
-
-		List<T> beans = convertQueryResponseToBeans(response, clazz);
-		SolrResultPage<T> page = new SolrResultPage<T>(beans, query.getPageRequest(), response.getResults().getNumFound());
-		page.addAllFacetFieldResultPages(ResultHelper.convertFacetQueryResponseToFacetPageMap(query, response));
-<<<<<<< HEAD
-        page.addAllFacetFieldResultPages(ResultHelper.convertFacetRangeQueryResponseToFacetPageMap(query, response));
-=======
-		page.addAllFacetPivotFieldResult(ResultHelper.convertFacetQueryResponseToFacetPivotMap(query, response));
->>>>>>> 9f00d0ee
-		page.setFacetQueryResultPage(ResultHelper.convertFacetQueryResponseToFacetQueryResult(query, response));
-
-		return page;
-	}
-
-	@Override
-	public <T> HighlightPage<T> queryForHighlightPage(HighlightQuery query, Class<T> clazz) {
-		Assert.notNull(query, "Query must not be 'null'.");
-		Assert.notNull(clazz, "Target class must not be 'null'.");
-
-		QueryResponse response = query(query);
-
-		List<T> beans = convertQueryResponseToBeans(response, clazz);
-		SolrResultPage<T> page = new SolrResultPage<T>(beans, query.getPageRequest(), response.getResults().getNumFound());
-		ResultHelper.convertAndAddHighlightQueryResponseToResultPage(response, page);
-
-		return page;
-	}
-
-	@Override
-	public TermsPage queryForTermsPage(TermsQuery query) {
-		Assert.notNull(query, "Query must not be 'null'.");
-
-		QueryResponse response = query(query);
-
-		TermsResultPage page = new TermsResultPage();
-		page.addAllTerms(ResultHelper.convertTermsQueryResponseToTermsMap(response));
-		return page;
-	}
-
-	final QueryResponse query(SolrDataQuery query) {
-		Assert.notNull(query, "Query must not be 'null'");
-
-		SolrQuery solrQuery = queryParsers.getForClass(query.getClass()).constructSolrQuery(query);
-		LOGGER.debug("Executing query '" + solrQuery + "' against solr.");
-
-		return executeSolrQuery(solrQuery);
-	}
-
-	final QueryResponse executeSolrQuery(final SolrQuery solrQuery) {
-		return execute(new SolrCallback<QueryResponse>() {
-			@Override
-			public QueryResponse doInSolr(SolrServer solrServer) throws SolrServerException, IOException {
-				return solrServer.query(solrQuery);
-			}
-		});
-	}
-
-	@Override
-	public void commit() {
-		execute(new SolrCallback<UpdateResponse>() {
-			@Override
-			public UpdateResponse doInSolr(SolrServer solrServer) throws SolrServerException, IOException {
-				return solrServer.commit();
-			}
-		});
-	}
-
-	@Override
-	public void softCommit() {
-		if (VersionUtil.isSolr3XAvailable()) {
-			throw new UnsupportedOperationException(
-					"Soft commit is not available for solr version lower than 4.x - Please check your depdendencies.");
-		}
-		execute(new SolrCallback<UpdateResponse>() {
-			@Override
-			public UpdateResponse doInSolr(SolrServer solrServer) throws SolrServerException, IOException {
-				return solrServer.commit(true, true, true);
-			}
-		});
-	}
-
-	@Override
-	public void rollback() {
-		execute(new SolrCallback<UpdateResponse>() {
-			@Override
-			public UpdateResponse doInSolr(SolrServer solrServer) throws SolrServerException, IOException {
-				return solrServer.rollback();
-			}
-		});
-	}
-
-	@Override
-	public SolrInputDocument convertBeanToSolrInputDocument(Object bean) {
-		if (bean instanceof SolrInputDocument) {
-			return (SolrInputDocument) bean;
-		}
-
-		SolrInputDocument document = new SolrInputDocument();
-		getConverter().write(bean, document);
-		return document;
-	}
-
-	private Collection<SolrInputDocument> convertBeansToSolrInputDocuments(Iterable<?> beans) {
-		if (beans == null) {
-			return Collections.emptyList();
-		}
-
-		List<SolrInputDocument> resultList = new ArrayList<SolrInputDocument>();
-		for (Object bean : beans) {
-			resultList.add(convertBeanToSolrInputDocument(bean));
-		}
-		return resultList;
-	}
-
-	public <T> List<T> convertQueryResponseToBeans(QueryResponse response, Class<T> targetClass) {
-		return response != null ? convertSolrDocumentListToBeans(response.getResults(), targetClass) : Collections
-				.<T> emptyList();
-	}
-
-	public <T> List<T> convertSolrDocumentListToBeans(SolrDocumentList documents, Class<T> targetClass) {
-		if (documents == null) {
-			return Collections.<T> emptyList();
-		}
-		return getConverter().read(documents, targetClass);
-	}
-
-	public <T> T convertSolrDocumentToBean(SolrDocument document, Class<T> targetClass) {
-		return getConverter().read(targetClass, document);
-	}
-
-	protected void assertNoCollection(Object o) {
-		if (null != o && (o.getClass().isArray() || ITERABLE_CLASSES.contains(o.getClass().getName()))) {
-			throw new IllegalArgumentException("Collections are not supported for this operation");
-		}
-	}
-
-	private final SolrConverter getDefaultSolrConverter() {
-		MappingSolrConverter converter = new MappingSolrConverter(new SimpleSolrMappingContext());
-		converter.afterPropertiesSet(); // have to call this one to initialize default converters
-		return converter;
-	}
-
-	@Override
-	public final SolrServer getSolrServer() {
-		return solrServerFactory.getSolrServer(this.solrCore);
-	}
-
-	@Override
-	public SolrConverter getConverter() {
-		return this.solrConverter;
-	}
-
-	public static PersistenceExceptionTranslator getExceptionTranslator() {
-		return EXCEPTION_TRANSLATOR;
-	}
-
-	@Override
-	public void setApplicationContext(ApplicationContext applicationContext) {
-		this.applicationContext = applicationContext;
-	}
-
-	public void registerQueryParser(Class<? extends SolrDataQuery> clazz, QueryParser queryParser) {
-		this.queryParsers.registerParser(clazz, queryParser);
-	}
-
-	public void setSolrConverter(SolrConverter solrConverter) {
-		this.solrConverter = solrConverter;
-	}
-
-	public String getSolrCore() {
-		return solrCore;
-	}
-
-	public void setSolrCore(String solrCore) {
-		this.solrCore = solrCore;
-	}
-
-	@Override
-	public void afterPropertiesSet() {
-		if (this.solrConverter == null) {
-			this.solrConverter = getDefaultSolrConverter();
-		}
-		registerPersistenceExceptionTranslator();
-	}
-
-	private void registerPersistenceExceptionTranslator() {
-		if (this.applicationContext != null
-				&& this.applicationContext.getBeansOfType(PersistenceExceptionTranslator.class).isEmpty()) {
-			if (this.applicationContext instanceof ConfigurableApplicationContext) {
-				((ConfigurableApplicationContext) this.applicationContext).getBeanFactory().registerSingleton(
-						"solrExceptionTranslator", EXCEPTION_TRANSLATOR);
-			}
-		}
-	}
-
-}
+/*
+ * Copyright 2012 - 2013 the original author or authors.
+ *
+ * Licensed under the Apache License, Version 2.0 (the "License");
+ * you may not use this file except in compliance with the License.
+ * You may obtain a copy of the License at
+ *
+ * http://www.apache.org/licenses/LICENSE-2.0
+ *
+ * Unless required by applicable law or agreed to in writing, software
+ * distributed under the License is distributed on an "AS IS" BASIS,
+ * WITHOUT WARRANTIES OR CONDITIONS OF ANY KIND, either express or implied.
+ * See the License for the specific language governing permissions and
+ * limitations under the License.
+ */
+package org.springframework.data.solr.core;
+
+import java.io.IOException;
+import java.util.ArrayList;
+import java.util.Collection;
+import java.util.Collections;
+import java.util.Iterator;
+import java.util.List;
+
+import org.apache.solr.client.solrj.SolrQuery;
+import org.apache.solr.client.solrj.SolrServer;
+import org.apache.solr.client.solrj.SolrServerException;
+import org.apache.solr.client.solrj.response.QueryResponse;
+import org.apache.solr.client.solrj.response.SolrPingResponse;
+import org.apache.solr.client.solrj.response.UpdateResponse;
+import org.apache.solr.common.SolrDocument;
+import org.apache.solr.common.SolrDocumentList;
+import org.apache.solr.common.SolrInputDocument;
+import org.slf4j.Logger;
+import org.slf4j.LoggerFactory;
+import org.springframework.beans.factory.InitializingBean;
+import org.springframework.context.ApplicationContext;
+import org.springframework.context.ApplicationContextAware;
+import org.springframework.context.ConfigurableApplicationContext;
+import org.springframework.dao.DataAccessException;
+import org.springframework.dao.support.PersistenceExceptionTranslator;
+import org.springframework.data.domain.Page;
+import org.springframework.data.domain.PageRequest;
+import org.springframework.data.solr.UncategorizedSolrException;
+import org.springframework.data.solr.VersionUtil;
+import org.springframework.data.solr.core.convert.MappingSolrConverter;
+import org.springframework.data.solr.core.convert.SolrConverter;
+import org.springframework.data.solr.core.mapping.SimpleSolrMappingContext;
+import org.springframework.data.solr.core.query.FacetQuery;
+import org.springframework.data.solr.core.query.HighlightQuery;
+import org.springframework.data.solr.core.query.Query;
+import org.springframework.data.solr.core.query.SolrDataQuery;
+import org.springframework.data.solr.core.query.TermsQuery;
+import org.springframework.data.solr.core.query.result.FacetPage;
+import org.springframework.data.solr.core.query.result.HighlightPage;
+import org.springframework.data.solr.core.query.result.SolrResultPage;
+import org.springframework.data.solr.core.query.result.TermsPage;
+import org.springframework.data.solr.core.query.result.TermsResultPage;
+import org.springframework.data.solr.server.SolrServerFactory;
+import org.springframework.data.solr.server.support.HttpSolrServerFactory;
+import org.springframework.util.Assert;
+
+/**
+ * Implementation of {@link SolrOperations}
+ * 
+ * @author Christoph Strobl
+ * @author Joachim Uhrlass
+ * @author Francisco Spaeth
+ */
+public class SolrTemplate implements SolrOperations, InitializingBean, ApplicationContextAware {
+
+	private static final Logger LOGGER = LoggerFactory.getLogger(SolrTemplate.class);
+	private static final PersistenceExceptionTranslator EXCEPTION_TRANSLATOR = new SolrExceptionTranslator();
+	private final QueryParsers queryParsers = new QueryParsers();
+
+	private ApplicationContext applicationContext;
+	private String solrCore;
+
+	@SuppressWarnings("serial")
+	private static final List<String> ITERABLE_CLASSES = new ArrayList<String>() {
+		{
+			add(List.class.getName());
+			add(Collection.class.getName());
+			add(Iterator.class.getName());
+		}
+	};
+
+	private SolrServerFactory solrServerFactory;
+
+	private SolrConverter solrConverter;
+
+	public SolrTemplate(SolrServer solrServer) {
+		this(solrServer, null);
+	}
+
+	public SolrTemplate(SolrServer solrServer, String core) {
+		this(new HttpSolrServerFactory(solrServer, core));
+		this.solrCore = core;
+	}
+
+	public SolrTemplate(SolrServerFactory solrServerFactory) {
+		this(solrServerFactory, null);
+	}
+
+	public SolrTemplate(SolrServerFactory solrServerFactory, SolrConverter solrConverter) {
+		Assert.notNull(solrServerFactory, "SolrServerFactory must not be 'null'.");
+		Assert.notNull(solrServerFactory.getSolrServer(), "SolrServerFactory has to return a SolrServer.");
+
+		this.solrServerFactory = solrServerFactory;
+		this.solrConverter = solrConverter == null ? getDefaultSolrConverter() : solrConverter;
+	}
+
+	@Override
+	public <T> T execute(SolrCallback<T> action) {
+		Assert.notNull(action);
+
+		try {
+			SolrServer solrServer = this.getSolrServer();
+			return action.doInSolr(solrServer);
+		} catch (Exception e) {
+			DataAccessException resolved = getExceptionTranslator().translateExceptionIfPossible(
+					new RuntimeException(e.getMessage(), e));
+			throw resolved == null ? new UncategorizedSolrException(e.getMessage(), e) : resolved;
+		}
+	}
+
+	@Override
+	public SolrPingResponse ping() {
+		return execute(new SolrCallback<SolrPingResponse>() {
+			@Override
+			public SolrPingResponse doInSolr(SolrServer solrServer) throws SolrServerException, IOException {
+				return solrServer.ping();
+			}
+		});
+	}
+
+	@Override
+	public long count(final SolrDataQuery query) {
+		Assert.notNull(query, "Query must not be 'null'.");
+
+		return execute(new SolrCallback<Long>() {
+
+			@Override
+			public Long doInSolr(SolrServer solrServer) throws SolrServerException, IOException {
+				SolrQuery solrQuery = queryParsers.getForClass(query.getClass()).constructSolrQuery(query);
+				solrQuery.setStart(0);
+				solrQuery.setRows(0);
+
+				return solrServer.query(solrQuery).getResults().getNumFound();
+			}
+		});
+	}
+
+	@Override
+	public UpdateResponse saveBean(Object obj) {
+		return saveBean(obj, -1);
+	}
+
+	@Override
+	public UpdateResponse saveBean(final Object objectToAdd, final int commitWithinMs) {
+		assertNoCollection(objectToAdd);
+		return execute(new SolrCallback<UpdateResponse>() {
+			@Override
+			public UpdateResponse doInSolr(SolrServer solrServer) throws SolrServerException, IOException {
+				return solrServer.add(convertBeanToSolrInputDocument(objectToAdd), commitWithinMs);
+			}
+		});
+	}
+
+	@Override
+	public UpdateResponse saveBeans(Collection<?> beans) {
+		return saveBeans(beans, -1);
+	}
+
+	@Override
+	public UpdateResponse saveBeans(final Collection<?> beansToAdd, final int commitWithinMs) {
+		return execute(new SolrCallback<UpdateResponse>() {
+			@Override
+			public UpdateResponse doInSolr(SolrServer solrServer) throws SolrServerException, IOException {
+				return solrServer.add(convertBeansToSolrInputDocuments(beansToAdd), commitWithinMs);
+			}
+		});
+	}
+
+	@Override
+	public UpdateResponse saveDocument(SolrInputDocument document) {
+		return saveDocument(document, -1);
+	}
+
+	@Override
+	public UpdateResponse saveDocument(final SolrInputDocument documentToAdd, final int commitWithinMs) {
+		return execute(new SolrCallback<UpdateResponse>() {
+			@Override
+			public UpdateResponse doInSolr(SolrServer solrServer) throws SolrServerException, IOException {
+				return solrServer.add(documentToAdd, commitWithinMs);
+			}
+		});
+	}
+
+	@Override
+	public UpdateResponse saveDocuments(Collection<SolrInputDocument> documents) {
+		return saveDocuments(documents, -1);
+	}
+
+	@Override
+	public UpdateResponse saveDocuments(final Collection<SolrInputDocument> documentsToAdd, final int commitWithinMs) {
+		return execute(new SolrCallback<UpdateResponse>() {
+			@Override
+			public UpdateResponse doInSolr(SolrServer solrServer) throws SolrServerException, IOException {
+				return solrServer.add(documentsToAdd, commitWithinMs);
+			}
+		});
+	}
+
+	@Override
+	public UpdateResponse delete(SolrDataQuery query) {
+		Assert.notNull(query, "Query must not be 'null'.");
+
+		final String queryString = this.queryParsers.getForClass(query.getClass()).getQueryString(query);
+
+		return execute(new SolrCallback<UpdateResponse>() {
+			@Override
+			public UpdateResponse doInSolr(SolrServer solrServer) throws SolrServerException, IOException {
+				return solrServer.deleteByQuery(queryString);
+			}
+		});
+	}
+
+	@Override
+	public UpdateResponse deleteById(final String id) {
+		Assert.notNull(id, "Cannot delete 'null' id.");
+
+		return execute(new SolrCallback<UpdateResponse>() {
+			@Override
+			public UpdateResponse doInSolr(SolrServer solrServer) throws SolrServerException, IOException {
+				return solrServer.deleteById(id);
+			}
+		});
+	}
+
+	@Override
+	public UpdateResponse deleteById(Collection<String> ids) {
+		Assert.notNull(ids, "Cannot delete 'null' collection.");
+
+		final List<String> toBeDeleted = new ArrayList<String>(ids);
+		return execute(new SolrCallback<UpdateResponse>() {
+			@Override
+			public UpdateResponse doInSolr(SolrServer solrServer) throws SolrServerException, IOException {
+				return solrServer.deleteById(toBeDeleted);
+			}
+		});
+	}
+
+	@Override
+	public <T> T queryForObject(Query query, Class<T> clazz) {
+		Assert.notNull(query, "Query must not be 'null'.");
+		Assert.notNull(clazz, "Target class must not be 'null'.");
+
+		query.setPageRequest(new PageRequest(0, 1));
+		QueryResponse response = query(query);
+
+		if (response.getResults().size() > 0) {
+			if (response.getResults().size() > 1) {
+				LOGGER.warn("More than 1 result found for singe result query ('{}'), returning first entry in list");
+			}
+			return (T) convertSolrDocumentListToBeans(response.getResults(), clazz).get(0);
+		}
+		return null;
+	}
+
+	@Override
+	public <T> Page<T> queryForPage(Query query, Class<T> clazz) {
+		Assert.notNull(query, "Query must not be 'null'.");
+		Assert.notNull(clazz, "Target class must not be 'null'.");
+
+		QueryResponse response = query(query);
+		List<T> beans = convertQueryResponseToBeans(response, clazz);
+		return new SolrResultPage<T>(beans, query.getPageRequest(), response.getResults().getNumFound());
+	}
+
+	@Override
+	public <T> FacetPage<T> queryForFacetPage(FacetQuery query, Class<T> clazz) {
+		Assert.notNull(query, "Query must not be 'null'.");
+		Assert.notNull(clazz, "Target class must not be 'null'.");
+
+		QueryResponse response = query(query);
+
+		List<T> beans = convertQueryResponseToBeans(response, clazz);
+		SolrResultPage<T> page = new SolrResultPage<T>(beans, query.getPageRequest(), response.getResults().getNumFound());
+		page.addAllFacetFieldResultPages(ResultHelper.convertFacetQueryResponseToFacetPageMap(query, response));
+        page.addAllFacetFieldResultPages(ResultHelper.convertFacetRangeQueryResponseToFacetPageMap(query, response));
+		page.addAllFacetPivotFieldResult(ResultHelper.convertFacetQueryResponseToFacetPivotMap(query, response));
+		page.setFacetQueryResultPage(ResultHelper.convertFacetQueryResponseToFacetQueryResult(query, response));
+
+		return page;
+	}
+
+	@Override
+	public <T> HighlightPage<T> queryForHighlightPage(HighlightQuery query, Class<T> clazz) {
+		Assert.notNull(query, "Query must not be 'null'.");
+		Assert.notNull(clazz, "Target class must not be 'null'.");
+
+		QueryResponse response = query(query);
+
+		List<T> beans = convertQueryResponseToBeans(response, clazz);
+		SolrResultPage<T> page = new SolrResultPage<T>(beans, query.getPageRequest(), response.getResults().getNumFound());
+		ResultHelper.convertAndAddHighlightQueryResponseToResultPage(response, page);
+
+		return page;
+	}
+
+	@Override
+	public TermsPage queryForTermsPage(TermsQuery query) {
+		Assert.notNull(query, "Query must not be 'null'.");
+
+		QueryResponse response = query(query);
+
+		TermsResultPage page = new TermsResultPage();
+		page.addAllTerms(ResultHelper.convertTermsQueryResponseToTermsMap(response));
+		return page;
+	}
+
+	final QueryResponse query(SolrDataQuery query) {
+		Assert.notNull(query, "Query must not be 'null'");
+
+		SolrQuery solrQuery = queryParsers.getForClass(query.getClass()).constructSolrQuery(query);
+		LOGGER.debug("Executing query '" + solrQuery + "' against solr.");
+
+		return executeSolrQuery(solrQuery);
+	}
+
+	final QueryResponse executeSolrQuery(final SolrQuery solrQuery) {
+		return execute(new SolrCallback<QueryResponse>() {
+			@Override
+			public QueryResponse doInSolr(SolrServer solrServer) throws SolrServerException, IOException {
+				return solrServer.query(solrQuery);
+			}
+		});
+	}
+
+	@Override
+	public void commit() {
+		execute(new SolrCallback<UpdateResponse>() {
+			@Override
+			public UpdateResponse doInSolr(SolrServer solrServer) throws SolrServerException, IOException {
+				return solrServer.commit();
+			}
+		});
+	}
+
+	@Override
+	public void softCommit() {
+		if (VersionUtil.isSolr3XAvailable()) {
+			throw new UnsupportedOperationException(
+					"Soft commit is not available for solr version lower than 4.x - Please check your depdendencies.");
+		}
+		execute(new SolrCallback<UpdateResponse>() {
+			@Override
+			public UpdateResponse doInSolr(SolrServer solrServer) throws SolrServerException, IOException {
+				return solrServer.commit(true, true, true);
+			}
+		});
+	}
+
+	@Override
+	public void rollback() {
+		execute(new SolrCallback<UpdateResponse>() {
+			@Override
+			public UpdateResponse doInSolr(SolrServer solrServer) throws SolrServerException, IOException {
+				return solrServer.rollback();
+			}
+		});
+	}
+
+	@Override
+	public SolrInputDocument convertBeanToSolrInputDocument(Object bean) {
+		if (bean instanceof SolrInputDocument) {
+			return (SolrInputDocument) bean;
+		}
+
+		SolrInputDocument document = new SolrInputDocument();
+		getConverter().write(bean, document);
+		return document;
+	}
+
+	private Collection<SolrInputDocument> convertBeansToSolrInputDocuments(Iterable<?> beans) {
+		if (beans == null) {
+			return Collections.emptyList();
+		}
+
+		List<SolrInputDocument> resultList = new ArrayList<SolrInputDocument>();
+		for (Object bean : beans) {
+			resultList.add(convertBeanToSolrInputDocument(bean));
+		}
+		return resultList;
+	}
+
+	public <T> List<T> convertQueryResponseToBeans(QueryResponse response, Class<T> targetClass) {
+		return response != null ? convertSolrDocumentListToBeans(response.getResults(), targetClass) : Collections
+				.<T> emptyList();
+	}
+
+	public <T> List<T> convertSolrDocumentListToBeans(SolrDocumentList documents, Class<T> targetClass) {
+		if (documents == null) {
+			return Collections.<T> emptyList();
+		}
+		return getConverter().read(documents, targetClass);
+	}
+
+	public <T> T convertSolrDocumentToBean(SolrDocument document, Class<T> targetClass) {
+		return getConverter().read(targetClass, document);
+	}
+
+	protected void assertNoCollection(Object o) {
+		if (null != o && (o.getClass().isArray() || ITERABLE_CLASSES.contains(o.getClass().getName()))) {
+			throw new IllegalArgumentException("Collections are not supported for this operation");
+		}
+	}
+
+	private final SolrConverter getDefaultSolrConverter() {
+		MappingSolrConverter converter = new MappingSolrConverter(new SimpleSolrMappingContext());
+		converter.afterPropertiesSet(); // have to call this one to initialize default converters
+		return converter;
+	}
+
+	@Override
+	public final SolrServer getSolrServer() {
+		return solrServerFactory.getSolrServer(this.solrCore);
+	}
+
+	@Override
+	public SolrConverter getConverter() {
+		return this.solrConverter;
+	}
+
+	public static PersistenceExceptionTranslator getExceptionTranslator() {
+		return EXCEPTION_TRANSLATOR;
+	}
+
+	@Override
+	public void setApplicationContext(ApplicationContext applicationContext) {
+		this.applicationContext = applicationContext;
+	}
+
+	public void registerQueryParser(Class<? extends SolrDataQuery> clazz, QueryParser queryParser) {
+		this.queryParsers.registerParser(clazz, queryParser);
+	}
+
+	public void setSolrConverter(SolrConverter solrConverter) {
+		this.solrConverter = solrConverter;
+	}
+
+	public String getSolrCore() {
+		return solrCore;
+	}
+
+	public void setSolrCore(String solrCore) {
+		this.solrCore = solrCore;
+	}
+
+	@Override
+	public void afterPropertiesSet() {
+		if (this.solrConverter == null) {
+			this.solrConverter = getDefaultSolrConverter();
+		}
+		registerPersistenceExceptionTranslator();
+	}
+
+	private void registerPersistenceExceptionTranslator() {
+		if (this.applicationContext != null
+				&& this.applicationContext.getBeansOfType(PersistenceExceptionTranslator.class).isEmpty()) {
+			if (this.applicationContext instanceof ConfigurableApplicationContext) {
+				((ConfigurableApplicationContext) this.applicationContext).getBeanFactory().registerSingleton(
+						"solrExceptionTranslator", EXCEPTION_TRANSLATOR);
+			}
+		}
+	}
+
+}
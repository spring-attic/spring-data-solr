--- conflicted
+++ resolved
@@ -1,611 +1,573 @@
-/*
- * Copyright 2012 the original author or authors.
- *
- * Licensed under the Apache License, Version 2.0 (the "License");
- * you may not use this file except in compliance with the License.
- * You may obtain a copy of the License at
- *
- * http://www.apache.org/licenses/LICENSE-2.0
- *
- * Unless required by applicable law or agreed to in writing, software
- * distributed under the License is distributed on an "AS IS" BASIS,
- * WITHOUT WARRANTIES OR CONDITIONS OF ANY KIND, either express or implied.
- * See the License for the specific language governing permissions and
- * limitations under the License.
- */
-package org.springframework.data.solr.core.query;
-
-import java.util.ArrayList;
-import java.util.Arrays;
-import java.util.Collection;
-import java.util.Collections;
-import java.util.LinkedHashSet;
-import java.util.List;
-import java.util.Set;
-
-import org.apache.commons.lang.StringUtils;
-import org.springframework.dao.InvalidDataAccessApiUsageException;
-import org.springframework.data.solr.core.geo.BoundingBox;
-import org.springframework.data.solr.core.geo.Distance;
-import org.springframework.data.solr.core.geo.GeoLocation;
-import org.springframework.util.Assert;
-
-/**
- * Criteria is the central class when constructing queries. It follows more or less a fluent API style, which allows to
- * easily chain together multiple criteria.
- * 
- * @author Christoph Strobl
- */
-public class Criteria {
-
-	public static final String WILDCARD = "*";
-	public static final String CRITERIA_VALUE_SEPERATOR = " ";
-
-	private static final String OR_OPERATOR = " OR ";
-	private static final String AND_OPERATOR = " AND ";
-
-	private Field field;
-	private float boost = Float.NaN;
-	private boolean negating = false;
-
-	private List<Criteria> criteriaChain = new ArrayList<Criteria>(1);
-
-	private Set<CriteriaEntry> criteria = new LinkedHashSet<CriteriaEntry>();
-
-	public Criteria() {
-	}
-
-	/**
-	 * Creates a new Criteria for the Filed with provided name
-	 * 
-	 * @param fieldname
-	 */
-	public Criteria(String fieldname) {
-		this(new SimpleField(fieldname));
-	}
-
-	/**
-	 * Creates a new Criteria for the given field
-	 * 
-	 * @param field
-	 */
-	public Criteria(Field field) {
-		Assert.notNull(field, "Field for criteria must not be null");
-		Assert.hasText(field.getName(), "Field.name for criteria must not be null/empty");
-
-		this.criteriaChain.add(this);
-		this.field = field;
-	}
-
-	protected Criteria(List<Criteria> criteriaChain, String fieldname) {
-		this(criteriaChain, new SimpleField(fieldname));
-	}
-
-	protected Criteria(List<Criteria> criteriaChain, Field field) {
-		Assert.notNull(criteriaChain, "CriteriaChain must not be null");
-		Assert.notNull(field, "Field for criteria must not be null");
-		Assert.hasText(field.getName(), "Field.name for criteria must not be null/empty");
-
-		this.criteriaChain.addAll(criteriaChain);
-		this.criteriaChain.add(this);
-		this.field = field;
-	}
-
-	/**
-	 * Static factory method to create a new Criteria for field with given name
-	 * 
-	 * @param field
-	 * @return
-	 */
-	public static Criteria where(String field) {
-		return where(new SimpleField(field));
-	}
-
-	/**
-	 * Static factory method to create a new Criteria for provided field
-	 * 
-	 * @param field
-	 * @return
-	 */
-	public static Criteria where(Field field) {
-		return new Criteria(field);
-	}
-
-	/**
-	 * Chain using {@code AND}
-	 * 
-	 * @param field
-	 * @return
-	 */
-	public Criteria and(Field field) {
-		return new Criteria(this.criteriaChain, field);
-	}
-
-	/**
-	 * Chain using {@code AND}
-	 * 
-	 * @param field
-	 * @return
-	 */
-	public Criteria and(String fieldname) {
-		return new Criteria(this.criteriaChain, fieldname);
-	}
-
-	/**
-	 * Chain using {@code AND}
-	 * 
-	 * @param field
-	 * @return
-	 */
-	public Criteria and(Criteria criteria) {
-		this.criteriaChain.add(criteria);
-		return this;
-	}
-
-	/**
-	 * Chain using {@code AND}
-	 * 
-	 * @param field
-	 * @return
-	 */
-	public Criteria and(Criteria... criterias) {
-		this.criteriaChain.addAll(Arrays.asList(criterias));
-		return this;
-	}
-
-	/**
-	 * Chain using {@code OR}
-	 * 
-	 * @param field
-	 * @return
-	 */
-	public Criteria or(Field field) {
-		return new OrCriteria(this.criteriaChain, field);
-	}
-
-	/**
-	 * Chain using {@code OR}
-	 * 
-	 * @param field
-	 * @return
-	 */
-	public Criteria or(Criteria criteria) {
-		Assert.notNull(criteria, "Cannot chain 'null' criteria.");
-
-		Criteria orConnectedCritiera = new OrCriteria(this.criteriaChain, criteria.getField());
-		orConnectedCritiera.criteria.addAll(criteria.criteria);
-		return orConnectedCritiera;
-	}
-
-	/**
-	 * Chain using {@code OR}
-	 * 
-	 * @param field
-	 * @return
-	 */
-	public Criteria or(String fieldname) {
-		return or(new SimpleField(fieldname));
-	}
-
-	/**
-	 * Crates new CriteriaEntry without any wildcards
-	 * 
-	 * @param o
-	 * @return
-	 */
-	public Criteria is(Object o) {
-		criteria.add(new CriteriaEntry(OperationKey.EQUALS, o));
-		return this;
-	}
-
-	/**
-	 * Crates new CriteriaEntry with leading and trailing wildcards <br/>
-	 * <strong>NOTE: </strong> mind your schema as leading wildcards may not be supported and/or execution might be slow.
-	 * 
-	 * @param o
-	 * @return
-	 */
-	public Criteria contains(String s) {
-		assertNoBlankInWildcardedQuery(s, true, true);
-		criteria.add(new CriteriaEntry(OperationKey.CONTAINS, s));
-		return this;
-	}
-
-	/**
-	 * Crates new CriteriaEntry with trailing wildcard
-	 * 
-	 * @param o
-	 * @return
-	 */
-	public Criteria startsWith(String s) {
-		assertNoBlankInWildcardedQuery(s, true, false);
-		criteria.add(new CriteriaEntry(OperationKey.STARTS_WITH, s));
-		return this;
-	}
-
-	/**
-	 * Crates new CriteriaEntry with leading wildcard <br />
-	 * <strong>NOTE: </strong> mind your schema and execution times as leading wildcards may not be supported.
-	 * 
-	 * @param o
-	 * @return
-	 */
-	public Criteria endsWith(String s) {
-		assertNoBlankInWildcardedQuery(s, false, true);
-		criteria.add(new CriteriaEntry(OperationKey.ENDS_WITH, s));
-		return this;
-	}
-
-	/**
-	 * Crates new CriteriaEntry with trailing -
-	 * 
-	 * @param s
-	 * @return
-	 */
-	public Criteria not() {
-		this.negating = true;
-		return this;
-	}
-
-	/**
-	 * Crates new CriteriaEntry with trailing ~
-	 * 
-	 * @param s
-	 * @return
-	 */
-	public Criteria fuzzy(String s) {
-		return fuzzy(s, Float.NaN);
-	}
-
-	/**
-	 * Crates new CriteriaEntry with trailing ~ followed by levensteinDistance
-	 * 
-	 * @param s
-	 * @param levenshteinDistance
-	 * @return
-	 */
-	public Criteria fuzzy(String s, float levenshteinDistance) {
-		if (!Float.isNaN(levenshteinDistance) && (levenshteinDistance < 0 || levenshteinDistance > 1)) {
-			throw new InvalidDataAccessApiUsageException("Levenshtein Distance has to be within its bounds (0.0 - 1.0).");
-		}
-		criteria.add(new CriteriaEntry("$fuzzy#" + levenshteinDistance, s));
-		return this;
-	}
-
-	/**
-	 * Crates new CriteriaEntry allowing native solr expressions
-	 * 
-	 * @param o
-	 * @return
-	 */
-	public Criteria expression(String s) {
-		criteria.add(new CriteriaEntry(OperationKey.EXPRESSION, s));
-		return this;
-	}
-
-	/**
-	 * Boost positive hit with given factor. eg. ^2.3
-	 * 
-	 * @param boost
-	 * @return
-	 */
-	public Criteria boost(float boost) {
-		if (boost < 0) {
-			throw new InvalidDataAccessApiUsageException("Boost must not be negative.");
-		}
-		this.boost = boost;
-		return this;
-	}
-
-	/**
-	 * Crates new CriteriaEntry for {@code RANGE [lowerBound TO upperBound]}
-	 * 
-	 * @param lowerBound
-	 * @param upperBound
-	 * @return
-	 */
-	public Criteria between(Object lowerBound, Object upperBound) {
-		return between(lowerBound, upperBound, true, true);
-	}
-
-	/**
-	 * Crates new CriteriaEntry for {@code RANGE [lowerBound TO upperBound]}
-	 * 
-	 * @param lowerBound
-	 * @param upperBound
-	 * @param includeLowerBound
-	 * @param includeUppderBound
-	 * @return
-	 */
-	public Criteria between(Object lowerBound, Object upperBound, boolean includeLowerBound, boolean includeUppderBound) {
-		if (lowerBound == null && upperBound == null) {
-			throw new InvalidDataAccessApiUsageException("Range [* TO *] is not allowed");
-		}
-
-		criteria.add(new CriteriaEntry(OperationKey.BETWEEN, new Object[] { lowerBound, upperBound, includeLowerBound,
-				includeUppderBound }));
-		return this;
-	}
-
-	/**
-	 * Crates new CriteriaEntry for {@code RANGE [* TO upperBound&#125;}
-	 * 
-	 * @param upperBound
-	 * @return
-	 */
-	public Criteria lessThan(Object upperBound) {
-		between(null, upperBound, true, false);
-		return this;
-	}
-
-	/**
-	 * Crates new CriteriaEntry for {@code RANGE [* TO upperBound]}
-	 * 
-	 * @param upperBound
-	 * @return
-	 */
-	public Criteria lessThanEqual(Object upperBound) {
-		between(null, upperBound);
-		return this;
-	}
-
-	/**
-	 * Crates new CriteriaEntry for {@code RANGE &#123;lowerBound TO *]}
-	 * 
-	 * @param lowerBound
-	 * @return
-	 */
-	public Criteria greaterThan(Object lowerBound) {
-		between(lowerBound, null, false, true);
-		return this;
-	}
-
-	/**
-	 * Crates new CriteriaEntry for {@code RANGE [lowerBound TO *]}
-	 * 
-	 * @param lowerBound
-	 * @return
-	 */
-	public Criteria greaterThanEqual(Object lowerBound) {
-		between(lowerBound, null);
-		return this;
-	}
-
-	/**
-	 * Crates new CriteriaEntry for multiple values {@code (arg0 arg1 arg2 ...)}
-	 * 
-	 * @param lowerBound
-	 * @return
-	 */
-	public Criteria in(Object... values) {
-		if (values.length == 0 || (values.length > 1 && values[1] instanceof Collection)) {
-			throw new InvalidDataAccessApiUsageException("At least one element "
-					+ (values.length > 0 ? ("of argument of type " + values[1].getClass().getName()) : "")
-					+ " has to be present.");
-		}
-		return in(Arrays.asList(values));
-	}
-
-	/**
-	 * Crates new CriteriaEntry for multiple values {@code (arg0 arg1 arg2 ...)}
-	 * 
-	 * @param c the collection containing the values to match against
-	 * @return
-	 */
-	public Criteria in(Iterable<?> values) {
-		Assert.notNull(values, "Collection of 'in' values must not be null");
-		for (Object value : values) {
-			if (value instanceof Collection) {
-				in((Collection<?>) value);
-			} else {
-				is(value);
-			}
-		}
-		return this;
-	}
-
-	/**
-	 * Creates new CriteriaEntry for {@code !geodist}
-	 * 
-	 * @param location Geolocation in degrees
-	 * @param distance
-	 * @return
-	 */
-	public Criteria within(GeoLocation location, Distance distance) {
-<<<<<<< HEAD
-		Assert.notNull(location);
-		if (distance != null && distance.getValue() < 0) {
-			throw new InvalidDataAccessApiUsageException("distance must not be negative.");
-		}
-		criteria.add(new CriteriaEntry(OperationKey.WITHIN, new Object[] { location,
-=======
-		Assert.notNull(location);
-		assertPositiveDistanceValue(distance);
-		criteria.add(new CriteriaEntry(OperationKey.WITHIN, new Object[] { location,
-				distance != null ? distance : new Distance(0) }));
-		return this;
-	}
-
-	/**
-	 * Creates new CriteriaEntriy for {@code !bbox} with exact coordinates
-	 * 
-	 * @param box
-	 * @return
-	 */
-	public Criteria near(BoundingBox box) {
-		criteria.add(new CriteriaEntry(OperationKey.NEAR, new Object[] { box }));
-		return this;
-	}
-
-	/**
-	 * Creates new CriteriaEntry for {@code !bbox} for a specified distance. The difference between this and
-	 * {@code within} is this is approximate while {@code within} is exact.
-	 * 
-	 * @param location
-	 * @param distance
-	 * @return
-	 */
-	public Criteria near(GeoLocation location, Distance distance) {
-		Assert.notNull(location);
-		assertPositiveDistanceValue(distance);
-		criteria.add(new CriteriaEntry(OperationKey.NEAR, new Object[] { location,
->>>>>>> 2a2755a1
-				distance != null ? distance : new Distance(0) }));
-		return this;
-	}
-
-<<<<<<< HEAD
-    /**
-     * Creates new CriteriaEntriy for {@code !bbox} with exact coordinates
-     * @param box
-     * @return
-     */
-    public Criteria near(BoundingBox box) {
-        criteria.add(new CriteriaEntry(OperationKey.NEAR, new Object[] {box}));
-        return this;
-    }
-
-    /**
-     * Creates new CriteriaEntry for {@code !bbox} for a specified distance.  The difference between this and {@code within} is this is approximate while {@code within} is exact.
-     * @param location
-     * @param distance
-     * @return
-     */
-    public Criteria near(GeoLocation location, Distance distance) {
-        Assert.notNull(location);
-        if (distance != null && distance.getValue() < 0) {
-            throw new InvalidDataAccessApiUsageException("distance must not be negative.");
-        }
-        criteria.add(new CriteriaEntry(OperationKey.NEAR, new Object[] { location,
-                distance != null ? distance : new Distance(0) }));
-        return this;
-    }
-
-
-=======
-	private void assertPositiveDistanceValue(Distance distance) {
-		if (distance != null && distance.getValue() < 0) {
-			throw new InvalidDataAccessApiUsageException("distance must not be negative.");
-		}
-	}
->>>>>>> 2a2755a1
-
-	private void assertNoBlankInWildcardedQuery(String searchString, boolean leadingWildcard, boolean trailingWildcard) {
-		if (StringUtils.contains(searchString, CRITERIA_VALUE_SEPERATOR)) {
-			throw new InvalidDataAccessApiUsageException("Cannot constructQuery '" + (leadingWildcard ? "*" : "") + "\""
-					+ searchString + "\"" + (trailingWildcard ? "*" : "") + "'. Use epxression or mulitple clauses instead.");
-		}
-	}
-
-	/**
-	 * Field targeted by this Criteria
-	 * 
-	 * @return
-	 */
-	public Field getField() {
-		return this.field;
-	}
-
-	public Set<CriteriaEntry> getCriteriaEntries() {
-		return Collections.unmodifiableSet(this.criteria);
-	}
-
-	/**
-	 * Conjunction to be used with this criteria (AND | OR)
-	 * 
-	 * @return
-	 */
-	public String getConjunctionOperator() {
-		return AND_OPERATOR;
-	}
-
-	public List<Criteria> getCriteriaChain() {
-		return Collections.unmodifiableList(this.criteriaChain);
-	}
-
-	public boolean isNegating() {
-		return this.negating;
-	}
-
-	public float getBoost() {
-		return this.boost;
-	}
-
-	static class OrCriteria extends Criteria {
-
-		public OrCriteria() {
-			super();
-		}
-
-		public OrCriteria(Field field) {
-			super(field);
-		}
-
-		public OrCriteria(List<Criteria> criteriaChain, Field field) {
-			super(criteriaChain, field);
-		}
-
-		public OrCriteria(List<Criteria> criteriaChain, String fieldname) {
-			super(criteriaChain, fieldname);
-		}
-
-		public OrCriteria(String fieldname) {
-			super(fieldname);
-		}
-
-		@Override
-		public String getConjunctionOperator() {
-			return OR_OPERATOR;
-		}
-
-	}
-
-	public enum OperationKey {
-		EQUALS("$equals"), CONTAINS("$contains"), STARTS_WITH("$startsWith"), ENDS_WITH("$endsWith"), EXPRESSION(
-				"$expression"), BETWEEN("$between"), NEAR("$near"), WITHIN("$within");
-
-		private final String key;
-
-		private OperationKey(String key) {
-			this.key = key;
-		}
-
-		public String getKey() {
-			return this.key;
-		}
-
-	}
-
-	public static class CriteriaEntry {
-
-		private String key;
-		private Object value;
-
-		CriteriaEntry(OperationKey key, Object value) {
-			this(key.getKey(), value);
-		}
-
-		CriteriaEntry(String key, Object value) {
-			this.key = key;
-			this.value = value;
-		}
-
-		public String getKey() {
-			return key;
-		}
-
-		public void setKey(String key) {
-			this.key = key;
-		}
-
-		public Object getValue() {
-			return value;
-		}
-
-		public void setValue(Object value) {
-			this.value = value;
-		}
-
-	}
-
-}
+/*
+ * Copyright 2012 the original author or authors.
+ *
+ * Licensed under the Apache License, Version 2.0 (the "License");
+ * you may not use this file except in compliance with the License.
+ * You may obtain a copy of the License at
+ *
+ * http://www.apache.org/licenses/LICENSE-2.0
+ *
+ * Unless required by applicable law or agreed to in writing, software
+ * distributed under the License is distributed on an "AS IS" BASIS,
+ * WITHOUT WARRANTIES OR CONDITIONS OF ANY KIND, either express or implied.
+ * See the License for the specific language governing permissions and
+ * limitations under the License.
+ */
+package org.springframework.data.solr.core.query;
+
+import java.util.ArrayList;
+import java.util.Arrays;
+import java.util.Collection;
+import java.util.Collections;
+import java.util.LinkedHashSet;
+import java.util.List;
+import java.util.Set;
+
+import org.apache.commons.lang.StringUtils;
+import org.springframework.dao.InvalidDataAccessApiUsageException;
+import org.springframework.data.solr.core.geo.BoundingBox;
+import org.springframework.data.solr.core.geo.Distance;
+import org.springframework.data.solr.core.geo.GeoLocation;
+import org.springframework.util.Assert;
+
+/**
+ * Criteria is the central class when constructing queries. It follows more or less a fluent API style, which allows to
+ * easily chain together multiple criteria.
+ * 
+ * @author Christoph Strobl
+ */
+public class Criteria {
+
+	public static final String WILDCARD = "*";
+	public static final String CRITERIA_VALUE_SEPERATOR = " ";
+
+	private static final String OR_OPERATOR = " OR ";
+	private static final String AND_OPERATOR = " AND ";
+
+	private Field field;
+	private float boost = Float.NaN;
+	private boolean negating = false;
+
+	private List<Criteria> criteriaChain = new ArrayList<Criteria>(1);
+
+	private Set<CriteriaEntry> criteria = new LinkedHashSet<CriteriaEntry>();
+
+	public Criteria() {
+	}
+
+	/**
+	 * Creates a new Criteria for the Filed with provided name
+	 * 
+	 * @param fieldname
+	 */
+	public Criteria(String fieldname) {
+		this(new SimpleField(fieldname));
+	}
+
+	/**
+	 * Creates a new Criteria for the given field
+	 * 
+	 * @param field
+	 */
+	public Criteria(Field field) {
+		Assert.notNull(field, "Field for criteria must not be null");
+		Assert.hasText(field.getName(), "Field.name for criteria must not be null/empty");
+
+		this.criteriaChain.add(this);
+		this.field = field;
+	}
+
+	protected Criteria(List<Criteria> criteriaChain, String fieldname) {
+		this(criteriaChain, new SimpleField(fieldname));
+	}
+
+	protected Criteria(List<Criteria> criteriaChain, Field field) {
+		Assert.notNull(criteriaChain, "CriteriaChain must not be null");
+		Assert.notNull(field, "Field for criteria must not be null");
+		Assert.hasText(field.getName(), "Field.name for criteria must not be null/empty");
+
+		this.criteriaChain.addAll(criteriaChain);
+		this.criteriaChain.add(this);
+		this.field = field;
+	}
+
+	/**
+	 * Static factory method to create a new Criteria for field with given name
+	 * 
+	 * @param field
+	 * @return
+	 */
+	public static Criteria where(String field) {
+		return where(new SimpleField(field));
+	}
+
+	/**
+	 * Static factory method to create a new Criteria for provided field
+	 * 
+	 * @param field
+	 * @return
+	 */
+	public static Criteria where(Field field) {
+		return new Criteria(field);
+	}
+
+	/**
+	 * Chain using {@code AND}
+	 * 
+	 * @param field
+	 * @return
+	 */
+	public Criteria and(Field field) {
+		return new Criteria(this.criteriaChain, field);
+	}
+
+	/**
+	 * Chain using {@code AND}
+	 * 
+	 * @param field
+	 * @return
+	 */
+	public Criteria and(String fieldname) {
+		return new Criteria(this.criteriaChain, fieldname);
+	}
+
+	/**
+	 * Chain using {@code AND}
+	 * 
+	 * @param field
+	 * @return
+	 */
+	public Criteria and(Criteria criteria) {
+		this.criteriaChain.add(criteria);
+		return this;
+	}
+
+	/**
+	 * Chain using {@code AND}
+	 * 
+	 * @param field
+	 * @return
+	 */
+	public Criteria and(Criteria... criterias) {
+		this.criteriaChain.addAll(Arrays.asList(criterias));
+		return this;
+	}
+
+	/**
+	 * Chain using {@code OR}
+	 * 
+	 * @param field
+	 * @return
+	 */
+	public Criteria or(Field field) {
+		return new OrCriteria(this.criteriaChain, field);
+	}
+
+	/**
+	 * Chain using {@code OR}
+	 * 
+	 * @param field
+	 * @return
+	 */
+	public Criteria or(Criteria criteria) {
+		Assert.notNull(criteria, "Cannot chain 'null' criteria.");
+
+		Criteria orConnectedCritiera = new OrCriteria(this.criteriaChain, criteria.getField());
+		orConnectedCritiera.criteria.addAll(criteria.criteria);
+		return orConnectedCritiera;
+	}
+
+	/**
+	 * Chain using {@code OR}
+	 * 
+	 * @param field
+	 * @return
+	 */
+	public Criteria or(String fieldname) {
+		return or(new SimpleField(fieldname));
+	}
+
+	/**
+	 * Crates new CriteriaEntry without any wildcards
+	 * 
+	 * @param o
+	 * @return
+	 */
+	public Criteria is(Object o) {
+		criteria.add(new CriteriaEntry(OperationKey.EQUALS, o));
+		return this;
+	}
+
+	/**
+	 * Crates new CriteriaEntry with leading and trailing wildcards <br/>
+	 * <strong>NOTE: </strong> mind your schema as leading wildcards may not be supported and/or execution might be slow.
+	 * 
+	 * @param o
+	 * @return
+	 */
+	public Criteria contains(String s) {
+		assertNoBlankInWildcardedQuery(s, true, true);
+		criteria.add(new CriteriaEntry(OperationKey.CONTAINS, s));
+		return this;
+	}
+
+	/**
+	 * Crates new CriteriaEntry with trailing wildcard
+	 * 
+	 * @param o
+	 * @return
+	 */
+	public Criteria startsWith(String s) {
+		assertNoBlankInWildcardedQuery(s, true, false);
+		criteria.add(new CriteriaEntry(OperationKey.STARTS_WITH, s));
+		return this;
+	}
+
+	/**
+	 * Crates new CriteriaEntry with leading wildcard <br />
+	 * <strong>NOTE: </strong> mind your schema and execution times as leading wildcards may not be supported.
+	 * 
+	 * @param o
+	 * @return
+	 */
+	public Criteria endsWith(String s) {
+		assertNoBlankInWildcardedQuery(s, false, true);
+		criteria.add(new CriteriaEntry(OperationKey.ENDS_WITH, s));
+		return this;
+	}
+
+	/**
+	 * Crates new CriteriaEntry with trailing -
+	 * 
+	 * @param s
+	 * @return
+	 */
+	public Criteria not() {
+		this.negating = true;
+		return this;
+	}
+
+	/**
+	 * Crates new CriteriaEntry with trailing ~
+	 * 
+	 * @param s
+	 * @return
+	 */
+	public Criteria fuzzy(String s) {
+		return fuzzy(s, Float.NaN);
+	}
+
+	/**
+	 * Crates new CriteriaEntry with trailing ~ followed by levensteinDistance
+	 * 
+	 * @param s
+	 * @param levenshteinDistance
+	 * @return
+	 */
+	public Criteria fuzzy(String s, float levenshteinDistance) {
+		if (!Float.isNaN(levenshteinDistance) && (levenshteinDistance < 0 || levenshteinDistance > 1)) {
+			throw new InvalidDataAccessApiUsageException("Levenshtein Distance has to be within its bounds (0.0 - 1.0).");
+		}
+		criteria.add(new CriteriaEntry("$fuzzy#" + levenshteinDistance, s));
+		return this;
+	}
+
+	/**
+	 * Crates new CriteriaEntry allowing native solr expressions
+	 * 
+	 * @param o
+	 * @return
+	 */
+	public Criteria expression(String s) {
+		criteria.add(new CriteriaEntry(OperationKey.EXPRESSION, s));
+		return this;
+	}
+
+	/**
+	 * Boost positive hit with given factor. eg. ^2.3
+	 * 
+	 * @param boost
+	 * @return
+	 */
+	public Criteria boost(float boost) {
+		if (boost < 0) {
+			throw new InvalidDataAccessApiUsageException("Boost must not be negative.");
+		}
+		this.boost = boost;
+		return this;
+	}
+
+	/**
+	 * Crates new CriteriaEntry for {@code RANGE [lowerBound TO upperBound]}
+	 * 
+	 * @param lowerBound
+	 * @param upperBound
+	 * @return
+	 */
+	public Criteria between(Object lowerBound, Object upperBound) {
+		return between(lowerBound, upperBound, true, true);
+	}
+
+	/**
+	 * Crates new CriteriaEntry for {@code RANGE [lowerBound TO upperBound]}
+	 * 
+	 * @param lowerBound
+	 * @param upperBound
+	 * @param includeLowerBound
+	 * @param includeUppderBound
+	 * @return
+	 */
+	public Criteria between(Object lowerBound, Object upperBound, boolean includeLowerBound, boolean includeUppderBound) {
+		if (lowerBound == null && upperBound == null) {
+			throw new InvalidDataAccessApiUsageException("Range [* TO *] is not allowed");
+		}
+
+		criteria.add(new CriteriaEntry(OperationKey.BETWEEN, new Object[] { lowerBound, upperBound, includeLowerBound,
+				includeUppderBound }));
+		return this;
+	}
+
+	/**
+	 * Crates new CriteriaEntry for {@code RANGE [* TO upperBound&#125;}
+	 * 
+	 * @param upperBound
+	 * @return
+	 */
+	public Criteria lessThan(Object upperBound) {
+		between(null, upperBound, true, false);
+		return this;
+	}
+
+	/**
+	 * Crates new CriteriaEntry for {@code RANGE [* TO upperBound]}
+	 * 
+	 * @param upperBound
+	 * @return
+	 */
+	public Criteria lessThanEqual(Object upperBound) {
+		between(null, upperBound);
+		return this;
+	}
+
+	/**
+	 * Crates new CriteriaEntry for {@code RANGE &#123;lowerBound TO *]}
+	 * 
+	 * @param lowerBound
+	 * @return
+	 */
+	public Criteria greaterThan(Object lowerBound) {
+		between(lowerBound, null, false, true);
+		return this;
+	}
+
+	/**
+	 * Crates new CriteriaEntry for {@code RANGE [lowerBound TO *]}
+	 * 
+	 * @param lowerBound
+	 * @return
+	 */
+	public Criteria greaterThanEqual(Object lowerBound) {
+		between(lowerBound, null);
+		return this;
+	}
+
+	/**
+	 * Crates new CriteriaEntry for multiple values {@code (arg0 arg1 arg2 ...)}
+	 * 
+	 * @param lowerBound
+	 * @return
+	 */
+	public Criteria in(Object... values) {
+		if (values.length == 0 || (values.length > 1 && values[1] instanceof Collection)) {
+			throw new InvalidDataAccessApiUsageException("At least one element "
+					+ (values.length > 0 ? ("of argument of type " + values[1].getClass().getName()) : "")
+					+ " has to be present.");
+		}
+		return in(Arrays.asList(values));
+	}
+
+	/**
+	 * Crates new CriteriaEntry for multiple values {@code (arg0 arg1 arg2 ...)}
+	 * 
+	 * @param c the collection containing the values to match against
+	 * @return
+	 */
+	public Criteria in(Iterable<?> values) {
+		Assert.notNull(values, "Collection of 'in' values must not be null");
+		for (Object value : values) {
+			if (value instanceof Collection) {
+				in((Collection<?>) value);
+			} else {
+				is(value);
+			}
+		}
+		return this;
+	}
+
+	/**
+	 * Creates new CriteriaEntry for {@code !geodist}
+	 * 
+	 * @param location Geolocation in degrees
+	 * @param distance
+	 * @return
+	 */
+	public Criteria within(GeoLocation location, Distance distance) {
+		Assert.notNull(location);
+		assertPositiveDistanceValue(distance);
+		criteria.add(new CriteriaEntry(OperationKey.WITHIN, new Object[] { location,
+				distance != null ? distance : new Distance(0) }));
+		return this;
+	}
+
+	/**
+	 * Creates new CriteriaEntriy for {@code !bbox} with exact coordinates
+	 * 
+	 * @param box
+	 * @return
+	 */
+	public Criteria near(BoundingBox box) {
+		criteria.add(new CriteriaEntry(OperationKey.NEAR, new Object[] { box }));
+		return this;
+	}
+
+	/**
+	 * Creates new CriteriaEntry for {@code !bbox} for a specified distance. The difference between this and
+	 * {@code within} is this is approximate while {@code within} is exact.
+	 * 
+	 * @param location
+	 * @param distance
+	 * @return
+	 */
+	public Criteria near(GeoLocation location, Distance distance) {
+		Assert.notNull(location);
+		assertPositiveDistanceValue(distance);
+		criteria.add(new CriteriaEntry(OperationKey.NEAR, new Object[] { location,
+				distance != null ? distance : new Distance(0) }));
+		return this;
+	}
+
+	private void assertPositiveDistanceValue(Distance distance) {
+		if (distance != null && distance.getValue() < 0) {
+			throw new InvalidDataAccessApiUsageException("distance must not be negative.");
+		}
+	}
+
+	private void assertNoBlankInWildcardedQuery(String searchString, boolean leadingWildcard, boolean trailingWildcard) {
+		if (StringUtils.contains(searchString, CRITERIA_VALUE_SEPERATOR)) {
+			throw new InvalidDataAccessApiUsageException("Cannot constructQuery '" + (leadingWildcard ? "*" : "") + "\""
+					+ searchString + "\"" + (trailingWildcard ? "*" : "") + "'. Use epxression or mulitple clauses instead.");
+		}
+	}
+
+	/**
+	 * Field targeted by this Criteria
+	 * 
+	 * @return
+	 */
+	public Field getField() {
+		return this.field;
+	}
+
+	public Set<CriteriaEntry> getCriteriaEntries() {
+		return Collections.unmodifiableSet(this.criteria);
+	}
+
+	/**
+	 * Conjunction to be used with this criteria (AND | OR)
+	 * 
+	 * @return
+	 */
+	public String getConjunctionOperator() {
+		return AND_OPERATOR;
+	}
+
+	public List<Criteria> getCriteriaChain() {
+		return Collections.unmodifiableList(this.criteriaChain);
+	}
+
+	public boolean isNegating() {
+		return this.negating;
+	}
+
+	public float getBoost() {
+		return this.boost;
+	}
+
+	static class OrCriteria extends Criteria {
+
+		public OrCriteria() {
+			super();
+		}
+
+		public OrCriteria(Field field) {
+			super(field);
+		}
+
+		public OrCriteria(List<Criteria> criteriaChain, Field field) {
+			super(criteriaChain, field);
+		}
+
+		public OrCriteria(List<Criteria> criteriaChain, String fieldname) {
+			super(criteriaChain, fieldname);
+		}
+
+		public OrCriteria(String fieldname) {
+			super(fieldname);
+		}
+
+		@Override
+		public String getConjunctionOperator() {
+			return OR_OPERATOR;
+		}
+
+	}
+
+	public enum OperationKey {
+		EQUALS("$equals"), CONTAINS("$contains"), STARTS_WITH("$startsWith"), ENDS_WITH("$endsWith"), EXPRESSION(
+				"$expression"), BETWEEN("$between"), NEAR("$near"), WITHIN("$within");
+
+		private final String key;
+
+		private OperationKey(String key) {
+			this.key = key;
+		}
+
+		public String getKey() {
+			return this.key;
+		}
+
+	}
+
+	public static class CriteriaEntry {
+
+		private String key;
+		private Object value;
+
+		CriteriaEntry(OperationKey key, Object value) {
+			this(key.getKey(), value);
+		}
+
+		CriteriaEntry(String key, Object value) {
+			this.key = key;
+			this.value = value;
+		}
+
+		public String getKey() {
+			return key;
+		}
+
+		public void setKey(String key) {
+			this.key = key;
+		}
+
+		public Object getValue() {
+			return value;
+		}
+
+		public void setValue(Object value) {
+			this.value = value;
+		}
+
+	}
+
+}
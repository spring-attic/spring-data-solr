/*
 * Copyright 2012 the original author or authors.
 *
 * Licensed under the Apache License, Version 2.0 (the "License");
 * you may not use this file except in compliance with the License.
 * You may obtain a copy of the License at
 *
 * http://www.apache.org/licenses/LICENSE-2.0
 *
 * Unless required by applicable law or agreed to in writing, software
 * distributed under the License is distributed on an "AS IS" BASIS,
 * WITHOUT WARRANTIES OR CONDITIONS OF ANY KIND, either express or implied.
 * See the License for the specific language governing permissions and
 * limitations under the License.
 */
package org.springframework.data.solr.core;

import java.util.ArrayList;
import java.util.Iterator;
import java.util.List;
import java.util.ListIterator;
import java.util.Set;

import org.apache.commons.lang.StringUtils;
import org.apache.solr.client.solrj.SolrQuery;
import org.apache.solr.client.solrj.SolrQuery.ORDER;
import org.apache.solr.client.solrj.SolrServer;
import org.apache.solr.common.params.CommonParams;
import org.apache.solr.common.params.FacetParams;
import org.apache.solr.common.params.GroupParams;
import org.springframework.core.convert.converter.Converter;
import org.springframework.core.convert.support.GenericConversionService;
import org.springframework.dao.InvalidDataAccessApiUsageException;
import org.springframework.data.domain.Pageable;
import org.springframework.data.domain.Sort;
import org.springframework.data.domain.Sort.Order;
import org.springframework.data.solr.core.convert.DateTimeConverters;
import org.springframework.data.solr.core.convert.NumberConverters;
import org.springframework.data.solr.core.geo.BoundingBox;
import org.springframework.data.solr.core.geo.Distance;
import org.springframework.data.solr.core.geo.GeoConverters;
import org.springframework.data.solr.core.geo.GeoLocation;
import org.springframework.data.solr.core.query.Criteria;
import org.springframework.data.solr.core.query.Criteria.CriteriaEntry;
import org.springframework.data.solr.core.query.Criteria.OperationKey;
import org.springframework.data.solr.core.query.FacetOptions;
import org.springframework.data.solr.core.query.FacetQuery;
import org.springframework.data.solr.core.query.Field;
import org.springframework.data.solr.core.query.FilterQuery;
import org.springframework.data.solr.core.query.Query;
import org.springframework.data.solr.core.query.Query.Operator;
import org.springframework.data.solr.core.query.QueryStringHolder;
import org.springframework.data.solr.core.query.SolrDataQuery;
import org.springframework.util.Assert;
import org.springframework.util.CollectionUtils;

/**
 * The QueryParser takes a spring-data-solr Query and returns a SolrQuery. All Query parameters are translated into the
 * according SolrQuery fields. <b>Example:</b> <code>
 *  Query query = new SimpleQuery(new Criteria("field_1").is("value_1").and("field_2").startsWith("value_2")).addProjection("field_3").setPageRequest(new PageRequest(0, 10));
 * </code> Will be parsed to a SolrQuery that outputs the following <code>
 *  q=field_1%3Avalue_1+AND+field_2%3Avalue_2*&fl=field_3&start=0&rows=10
 * </code>
 * 
 * @author Christoph Strobl
 * @author John Dorman
 */
public class QueryParser {

	public static final String WILDCARD = "*";
	private static final String DELIMINATOR = ":";
	public static final String CRITERIA_VALUE_SEPERATOR = " ";
	private static final String RANGE_OPERATOR = " TO ";
	private static final String DOUBLEQUOTE = "\"";

	private static final String[] RESERVED_CHARS = { DOUBLEQUOTE, "+", "-", "&&", "||", "!", "(", ")", "{", "}", "[",
			"]", "^", "~", "*", "?", ":", "\\" };
	private static final String[] RESERVED_CHARS_REPLACEMENT = { "\\" + DOUBLEQUOTE, "\\+", "\\-", "\\&\\&", "\\|\\|",
			"\\!", "\\(", "\\)", "\\{", "\\}", "\\[", "\\]", "\\^", "\\~", "\\*", "\\?", "\\:", "\\\\" };

	private final GenericConversionService conversionService = new GenericConversionService();

	{
		if (!conversionService.canConvert(java.util.Date.class, String.class)) {
			conversionService.addConverter(DateTimeConverters.JavaDateConverter.INSTANCE);
		}
		if (!conversionService.canConvert(org.joda.time.ReadableInstant.class, String.class)) {
			conversionService.addConverter(DateTimeConverters.JodaDateTimeConverter.INSTANCE);
		}
		if (!conversionService.canConvert(org.joda.time.LocalDateTime.class, String.class)) {
			conversionService.addConverter(DateTimeConverters.JodaLocalDateTimeConverter.INSTANCE);
		}
		if (!conversionService.canConvert(Number.class, String.class)) {
			conversionService.addConverter(NumberConverters.NumberConverter.INSTANCE);
		}
		if (!conversionService.canConvert(GeoLocation.class, String.class)) {
			conversionService.addConverter(GeoConverters.GeoLocationToStringConverter.INSTANCE);
		}
		if (!conversionService.canConvert(Distance.class, String.class)) {
			conversionService.addConverter(GeoConverters.DistanceToStringConverter.INSTANCE);
		}
	}

	/**
	 * Convert given Query into a SolrQuery executable via {@link SolrServer}
	 * 
	 * @param query
	 * @return
	 */
	public final SolrQuery constructSolrQuery(SolrDataQuery query) {
		Assert.notNull(query, "Cannot construct solrQuery from null value.");
		Assert.notNull(query.getCriteria(), "Query has to have a criteria.");

		SolrQuery solrQuery = new SolrQuery();
		solrQuery.setParam(CommonParams.Q, getQueryString(query));
		if (query instanceof Query) {
			processQueryOptions(solrQuery, (Query) query);
		}
		if (query instanceof FacetQuery) {
			processFacetOptions(solrQuery, (FacetQuery) query);
		}
		return solrQuery;
	}

	private void processQueryOptions(SolrQuery solrQuery, Query query) {
		appendPagination(solrQuery, query.getPageRequest());
		appendProjectionOnFields(solrQuery, query.getProjectionOnFields());
		appendGroupByFields(solrQuery, query.getGroupByFields());
		appendFilterQuery(solrQuery, query.getFilterQueries());
		appendSort(solrQuery, query.getSort());
		appendDefaultOperator(solrQuery, query.getDefaultOperator());
	}

	private void processFacetOptions(SolrQuery solrQuery, FacetQuery query) {
		if (enableFaceting(solrQuery, query)) {
			appendFacetingOnFields(solrQuery, (FacetQuery) query);
			appendFacetingQueries(solrQuery, (FacetQuery) query);
		}
	}

	/**
	 * Get the queryString to use withSolrQuery.setParam(CommonParams.Q, "queryString"}
	 * 
	 * @param query
	 * @return String representation of query without faceting, pagination, projection...
	 */
	public String getQueryString(SolrDataQuery query) {
		if (query.getCriteria() == null) {
			return null;
		}
		return createQueryStringFromCriteria(query.getCriteria());
	}

	String createQueryStringFromCriteria(Criteria criteria) {
		StringBuilder query = new StringBuilder(StringUtils.EMPTY);

		ListIterator<Criteria> chainIterator = criteria.getCriteriaChain().listIterator();
		while (chainIterator.hasNext()) {
			Criteria chainedCriteria = chainIterator.next();

			query.append(createQueryFragmentForCriteria(chainedCriteria));

			if (chainIterator.hasNext()) {
				query.append(chainIterator.next().getConjunctionOperator());
				chainIterator.previous();
			}
		}

		return query.toString();
	}

	protected String createQueryFragmentForCriteria(Criteria chainedCriteria) {
		StringBuilder queryFragment = new StringBuilder();
		Iterator<CriteriaEntry> it = chainedCriteria.getCriteriaEntries().iterator();
		boolean singeEntryCriteria = (chainedCriteria.getCriteriaEntries().size() == 1);
		if (chainedCriteria.getField() != null) {
			String fieldName = chainedCriteria.getField().getName();
			if (chainedCriteria.isNegating()) {
				fieldName = "-" + fieldName;
			}
			if (!containsFunctionCriteria(chainedCriteria.getCriteriaEntries())) {
				queryFragment.append(fieldName);
				queryFragment.append(DELIMINATOR);
			}
			if (!singeEntryCriteria) {
				queryFragment.append("(");
			}
			while (it.hasNext()) {
				CriteriaEntry entry = it.next();
				queryFragment.append(processCriteriaEntry(entry.getKey(), entry.getValue(), fieldName));
				if (it.hasNext()) {
					queryFragment.append(CRITERIA_VALUE_SEPERATOR);
				}
			}
			if (!singeEntryCriteria) {
				queryFragment.append(")");
			}
			if (!Float.isNaN(chainedCriteria.getBoost())) {
				queryFragment.append("^" + chainedCriteria.getBoost());
			}
		} else {
			if (chainedCriteria instanceof QueryStringHolder) {
				return ((QueryStringHolder) chainedCriteria).getQueryString();
			}
		}
		return queryFragment.toString();
	}

	private boolean containsFunctionCriteria(Set<CriteriaEntry> chainedCriterias) {
		for (CriteriaEntry entry : chainedCriterias) {
			if (StringUtils.equals(OperationKey.WITHIN.getKey(), entry.getKey())) {
<<<<<<< HEAD
=======
				return true;
			} else if (StringUtils.equals(OperationKey.NEAR.getKey(), entry.getKey())) {
>>>>>>> 2a2755a1
				return true;
			} else if (StringUtils.equals(OperationKey.NEAR.getKey(), entry.getKey())) {
                return true;
            }
		}
		return false;
	}

	private String processCriteriaEntry(String key, Object value, String fieldName) {
		if (value == null) {
			return null;
		}

		// do not filter espressions
		if (StringUtils.equals(OperationKey.EXPRESSION.getKey(), key)) {
			return value.toString();
		}

		if (StringUtils.equals(OperationKey.BETWEEN.getKey(), key)) {
			Object[] args = (Object[]) value;
			String rangeFragment = ((Boolean) args[2]).booleanValue() ? "[" : "{";
			rangeFragment += args[0] != null ? filterCriteriaValue(args[0]) : WILDCARD;
			rangeFragment += RANGE_OPERATOR;
			rangeFragment += args[1] != null ? filterCriteriaValue(args[1]) : WILDCARD;
			rangeFragment += ((Boolean) args[3]).booleanValue() ? "]" : "}";
			return rangeFragment;
		}

		if (StringUtils.equals(OperationKey.WITHIN.getKey(), key)) {
			String withinFragment = "{!geofilt pt=";
<<<<<<< HEAD
			Object[] args = (Object[]) value;
            withinFragment += filterCriteriaValue(args[0]);
            withinFragment += " sfield=" + fieldName;
            withinFragment += " d=" + filterCriteriaValue((Distance) args[1]);
            withinFragment += "}";
			return withinFragment;
		}

        if (StringUtils.equals(OperationKey.NEAR.getKey(), key)) {
            String nearFragment;
            Object[] args = (Object[]) value;
            if(args[0] instanceof BoundingBox) {
                BoundingBox box = (BoundingBox) args[0];
                nearFragment = fieldName +":[";
                nearFragment += filterCriteriaValue(box.getGeoLocationStart());
                nearFragment += " TO ";
                nearFragment += filterCriteriaValue(box.getGeoLocationEnd());
                nearFragment += "]";
            } else {
                nearFragment = "{!bbox pt=";
                nearFragment += filterCriteriaValue(args[0]);
                nearFragment += " sfield=" + fieldName;
                nearFragment += " d=" + filterCriteriaValue((Distance) args[1]);
                nearFragment += "}";
            }
            return nearFragment;
        }
=======
			Object[] args = (Object[]) value;
			withinFragment += filterCriteriaValue(args[0]);
			withinFragment += " sfield=" + fieldName;
			withinFragment += " d=" + filterCriteriaValue((Distance) args[1]);
			withinFragment += "}";
			return withinFragment;
		}

		if (StringUtils.equals(OperationKey.NEAR.getKey(), key)) {
			String nearFragment;
			Object[] args = (Object[]) value;
			if (args[0] instanceof BoundingBox) {
				BoundingBox box = (BoundingBox) args[0];
				nearFragment = fieldName + ":[";
				nearFragment += filterCriteriaValue(box.getGeoLocationStart());
				nearFragment += RANGE_OPERATOR;
				nearFragment += filterCriteriaValue(box.getGeoLocationEnd());
				nearFragment += "]";
			} else {
				nearFragment = "{!bbox pt=";
				nearFragment += filterCriteriaValue(args[0]);
				nearFragment += " sfield=" + fieldName;
				nearFragment += " d=" + filterCriteriaValue((Distance) args[1]);
				nearFragment += "}";
			}
			return nearFragment;
		}
>>>>>>> 2a2755a1

		Object filteredValue = filterCriteriaValue(value);
		if (StringUtils.equals(OperationKey.CONTAINS.getKey(), key)) {
			return WILDCARD + filteredValue + WILDCARD;
		}
		if (StringUtils.equals(OperationKey.STARTS_WITH.getKey(), key)) {
			return filteredValue + WILDCARD;
		}
		if (StringUtils.equals(OperationKey.ENDS_WITH.getKey(), key)) {
			return WILDCARD + filteredValue;
		}

		if (StringUtils.startsWith(key, "$fuzzy")) {
			String sDistance = StringUtils.substringAfter(key, "$fuzzy#");
			float distance = Float.NaN;
			if (StringUtils.isNotBlank(sDistance)) {
				distance = Float.parseFloat(sDistance);
			}
			return filteredValue + "~" + (Float.isNaN(distance) ? "" : sDistance);
		}

		return filteredValue.toString();
	}

	private Object filterCriteriaValue(Object criteriaValue) {
		if (!(criteriaValue instanceof String)) {
			if (conversionService.canConvert(criteriaValue.getClass(), String.class)) {
				return conversionService.convert(criteriaValue, String.class);
			}
			return criteriaValue;
		}
		String value = escapeCriteriaValue((String) criteriaValue);
		return processWhiteSpaces(value);
	}

	private String escapeCriteriaValue(String criteriaValue) {
		return StringUtils.replaceEach(criteriaValue, RESERVED_CHARS, RESERVED_CHARS_REPLACEMENT);
	}

	private String processWhiteSpaces(String criteriaValue) {
		if (StringUtils.contains(criteriaValue, CRITERIA_VALUE_SEPERATOR)) {
			return DOUBLEQUOTE + criteriaValue + DOUBLEQUOTE;
		}
		return criteriaValue;
	}

	private void appendPagination(SolrQuery query, Pageable pageable) {
		if (pageable == null) {
			return;
		}
		query.setStart(pageable.getOffset());
		query.setRows(pageable.getPageSize());
	}

	private void appendProjectionOnFields(SolrQuery solrQuery, List<Field> fields) {
		if (CollectionUtils.isEmpty(fields)) {
			return;
		}
		solrQuery.setParam(CommonParams.FL, StringUtils.join(fields, ","));
	}

	private boolean enableFaceting(SolrQuery solrQuery, FacetQuery query) {
		FacetOptions facetOptions = query.getFacetOptions();
		if (facetOptions == null || (!facetOptions.hasFields() && !facetOptions.hasFacetQueries())) {
			return false;
		}
		solrQuery.setFacet(true);
		solrQuery.setFacetMinCount(facetOptions.getFacetMinCount());
		solrQuery.setFacetLimit(facetOptions.getPageable().getPageSize());
		if (facetOptions.getPageable().getPageNumber() > 0) {
			solrQuery.set(FacetParams.FACET_OFFSET, facetOptions.getPageable().getOffset());
		}
		if (FacetOptions.FacetSort.INDEX.equals(facetOptions.getFacetSort())) {
			solrQuery.setFacetSort(FacetParams.FACET_SORT_INDEX);
		}
		return true;
	}

	private void appendFacetingOnFields(SolrQuery solrQuery, FacetQuery query) {
		FacetOptions facetOptions = query.getFacetOptions();
		if (facetOptions.getPageable().getPageNumber() > 0) {
			solrQuery.set(FacetParams.FACET_OFFSET, facetOptions.getPageable().getOffset());
		}
		solrQuery.addFacetField(convertFieldListToStringArray(facetOptions.getFacetOnFields()));
	}

	private void appendFacetingQueries(SolrQuery solrQuery, FacetQuery query) {
		FacetOptions facetOptions = query.getFacetOptions();
		for (SolrDataQuery fq : facetOptions.getFacetQueries()) {
			String facetQueryString = getQueryString(fq);
			if (StringUtils.isNotBlank(facetQueryString)) {
				solrQuery.addFacetQuery(facetQueryString);
			}
		}
	}

	private void appendGroupByFields(SolrQuery solrQuery, List<Field> fields) {
		if (CollectionUtils.isEmpty(fields)) {
			return;
		}

		if (fields.size() > 1) {
			// there is a bug in solj which prevents multiple grouping
			// although available via HTTP call
			throw new InvalidDataAccessApiUsageException(
					"Cannot group on more than one field with current SolrJ API. Group on single field insead");
		}

		solrQuery.set(GroupParams.GROUP, true);
		solrQuery.setParam(GroupParams.GROUP_MAIN, true);

		for (Field field : fields) {
			solrQuery.add(GroupParams.GROUP_FIELD, field.getName());
		}
	}

	private void appendFilterQuery(SolrQuery solrQuery, List<FilterQuery> filterQueries) {
		if (CollectionUtils.isEmpty(filterQueries)) {
			return;
		}
		List<String> filterQueryStrings = getFilterQueryStrings(filterQueries);

		if (!filterQueryStrings.isEmpty()) {
			solrQuery.setFilterQueries(convertStringListToArray(filterQueryStrings));
		}
	}

	private void appendSort(SolrQuery solrQuery, Sort sort) {
		if (sort == null) {
			return;
		}
		for (Order order : sort) {
			solrQuery.addSortField(order.getProperty(), order.isAscending() ? ORDER.asc : ORDER.desc);
		}
	}

	private void appendDefaultOperator(SolrQuery solrQuery, Operator defaultOperator) {
		if (defaultOperator != null && !Query.Operator.NONE.equals(defaultOperator)) {
			solrQuery.set("q.op", defaultOperator.asQueryStringRepresentation());
		}
	}

	private String[] convertFieldListToStringArray(List<Field> fields) {
		String[] strResult = new String[fields.size()];
		for (int i = 0; i < fields.size(); i++) {
			strResult[i] = fields.get(i).getName();
		}
		return strResult;
	}

	private String[] convertStringListToArray(List<String> listOfString) {
		String[] strResult = new String[listOfString.size()];
		listOfString.toArray(strResult);
		return strResult;
	}

	private List<String> getFilterQueryStrings(List<FilterQuery> filterQueries) {
		List<String> filterQueryStrings = new ArrayList<String>(filterQueries.size());

		for (FilterQuery filterQuery : filterQueries) {
			String filterQueryString = getQueryString(filterQuery);
			if (StringUtils.isNotBlank(filterQueryString)) {
				filterQueryStrings.add(filterQueryString);
			}
		}
		return filterQueryStrings;
	}

	/**
	 * Register an additional converter for transforming object values to solr readable format
	 * 
	 * @param converter
	 */
	public void registerConverter(Converter<?, ?> converter) {
		conversionService.addConverter(converter);
	}

}
<|MERGE_RESOLUTION|>--- conflicted
+++ resolved
@@ -1,481 +1,446 @@
-/*
- * Copyright 2012 the original author or authors.
- *
- * Licensed under the Apache License, Version 2.0 (the "License");
- * you may not use this file except in compliance with the License.
- * You may obtain a copy of the License at
- *
- * http://www.apache.org/licenses/LICENSE-2.0
- *
- * Unless required by applicable law or agreed to in writing, software
- * distributed under the License is distributed on an "AS IS" BASIS,
- * WITHOUT WARRANTIES OR CONDITIONS OF ANY KIND, either express or implied.
- * See the License for the specific language governing permissions and
- * limitations under the License.
- */
-package org.springframework.data.solr.core;
-
-import java.util.ArrayList;
-import java.util.Iterator;
-import java.util.List;
-import java.util.ListIterator;
-import java.util.Set;
-
-import org.apache.commons.lang.StringUtils;
-import org.apache.solr.client.solrj.SolrQuery;
-import org.apache.solr.client.solrj.SolrQuery.ORDER;
-import org.apache.solr.client.solrj.SolrServer;
-import org.apache.solr.common.params.CommonParams;
-import org.apache.solr.common.params.FacetParams;
-import org.apache.solr.common.params.GroupParams;
-import org.springframework.core.convert.converter.Converter;
-import org.springframework.core.convert.support.GenericConversionService;
-import org.springframework.dao.InvalidDataAccessApiUsageException;
-import org.springframework.data.domain.Pageable;
-import org.springframework.data.domain.Sort;
-import org.springframework.data.domain.Sort.Order;
-import org.springframework.data.solr.core.convert.DateTimeConverters;
-import org.springframework.data.solr.core.convert.NumberConverters;
-import org.springframework.data.solr.core.geo.BoundingBox;
-import org.springframework.data.solr.core.geo.Distance;
-import org.springframework.data.solr.core.geo.GeoConverters;
-import org.springframework.data.solr.core.geo.GeoLocation;
-import org.springframework.data.solr.core.query.Criteria;
-import org.springframework.data.solr.core.query.Criteria.CriteriaEntry;
-import org.springframework.data.solr.core.query.Criteria.OperationKey;
-import org.springframework.data.solr.core.query.FacetOptions;
-import org.springframework.data.solr.core.query.FacetQuery;
-import org.springframework.data.solr.core.query.Field;
-import org.springframework.data.solr.core.query.FilterQuery;
-import org.springframework.data.solr.core.query.Query;
-import org.springframework.data.solr.core.query.Query.Operator;
-import org.springframework.data.solr.core.query.QueryStringHolder;
-import org.springframework.data.solr.core.query.SolrDataQuery;
-import org.springframework.util.Assert;
-import org.springframework.util.CollectionUtils;
-
-/**
- * The QueryParser takes a spring-data-solr Query and returns a SolrQuery. All Query parameters are translated into the
- * according SolrQuery fields. <b>Example:</b> <code>
- *  Query query = new SimpleQuery(new Criteria("field_1").is("value_1").and("field_2").startsWith("value_2")).addProjection("field_3").setPageRequest(new PageRequest(0, 10));
- * </code> Will be parsed to a SolrQuery that outputs the following <code>
- *  q=field_1%3Avalue_1+AND+field_2%3Avalue_2*&fl=field_3&start=0&rows=10
- * </code>
- * 
- * @author Christoph Strobl
- * @author John Dorman
- */
-public class QueryParser {
-
-	public static final String WILDCARD = "*";
-	private static final String DELIMINATOR = ":";
-	public static final String CRITERIA_VALUE_SEPERATOR = " ";
-	private static final String RANGE_OPERATOR = " TO ";
-	private static final String DOUBLEQUOTE = "\"";
-
-	private static final String[] RESERVED_CHARS = { DOUBLEQUOTE, "+", "-", "&&", "||", "!", "(", ")", "{", "}", "[",
-			"]", "^", "~", "*", "?", ":", "\\" };
-	private static final String[] RESERVED_CHARS_REPLACEMENT = { "\\" + DOUBLEQUOTE, "\\+", "\\-", "\\&\\&", "\\|\\|",
-			"\\!", "\\(", "\\)", "\\{", "\\}", "\\[", "\\]", "\\^", "\\~", "\\*", "\\?", "\\:", "\\\\" };
-
-	private final GenericConversionService conversionService = new GenericConversionService();
-
-	{
-		if (!conversionService.canConvert(java.util.Date.class, String.class)) {
-			conversionService.addConverter(DateTimeConverters.JavaDateConverter.INSTANCE);
-		}
-		if (!conversionService.canConvert(org.joda.time.ReadableInstant.class, String.class)) {
-			conversionService.addConverter(DateTimeConverters.JodaDateTimeConverter.INSTANCE);
-		}
-		if (!conversionService.canConvert(org.joda.time.LocalDateTime.class, String.class)) {
-			conversionService.addConverter(DateTimeConverters.JodaLocalDateTimeConverter.INSTANCE);
-		}
-		if (!conversionService.canConvert(Number.class, String.class)) {
-			conversionService.addConverter(NumberConverters.NumberConverter.INSTANCE);
-		}
-		if (!conversionService.canConvert(GeoLocation.class, String.class)) {
-			conversionService.addConverter(GeoConverters.GeoLocationToStringConverter.INSTANCE);
-		}
-		if (!conversionService.canConvert(Distance.class, String.class)) {
-			conversionService.addConverter(GeoConverters.DistanceToStringConverter.INSTANCE);
-		}
-	}
-
-	/**
-	 * Convert given Query into a SolrQuery executable via {@link SolrServer}
-	 * 
-	 * @param query
-	 * @return
-	 */
-	public final SolrQuery constructSolrQuery(SolrDataQuery query) {
-		Assert.notNull(query, "Cannot construct solrQuery from null value.");
-		Assert.notNull(query.getCriteria(), "Query has to have a criteria.");
-
-		SolrQuery solrQuery = new SolrQuery();
-		solrQuery.setParam(CommonParams.Q, getQueryString(query));
-		if (query instanceof Query) {
-			processQueryOptions(solrQuery, (Query) query);
-		}
-		if (query instanceof FacetQuery) {
-			processFacetOptions(solrQuery, (FacetQuery) query);
-		}
-		return solrQuery;
-	}
-
-	private void processQueryOptions(SolrQuery solrQuery, Query query) {
-		appendPagination(solrQuery, query.getPageRequest());
-		appendProjectionOnFields(solrQuery, query.getProjectionOnFields());
-		appendGroupByFields(solrQuery, query.getGroupByFields());
-		appendFilterQuery(solrQuery, query.getFilterQueries());
-		appendSort(solrQuery, query.getSort());
-		appendDefaultOperator(solrQuery, query.getDefaultOperator());
-	}
-
-	private void processFacetOptions(SolrQuery solrQuery, FacetQuery query) {
-		if (enableFaceting(solrQuery, query)) {
-			appendFacetingOnFields(solrQuery, (FacetQuery) query);
-			appendFacetingQueries(solrQuery, (FacetQuery) query);
-		}
-	}
-
-	/**
-	 * Get the queryString to use withSolrQuery.setParam(CommonParams.Q, "queryString"}
-	 * 
-	 * @param query
-	 * @return String representation of query without faceting, pagination, projection...
-	 */
-	public String getQueryString(SolrDataQuery query) {
-		if (query.getCriteria() == null) {
-			return null;
-		}
-		return createQueryStringFromCriteria(query.getCriteria());
-	}
-
-	String createQueryStringFromCriteria(Criteria criteria) {
-		StringBuilder query = new StringBuilder(StringUtils.EMPTY);
-
-		ListIterator<Criteria> chainIterator = criteria.getCriteriaChain().listIterator();
-		while (chainIterator.hasNext()) {
-			Criteria chainedCriteria = chainIterator.next();
-
-			query.append(createQueryFragmentForCriteria(chainedCriteria));
-
-			if (chainIterator.hasNext()) {
-				query.append(chainIterator.next().getConjunctionOperator());
-				chainIterator.previous();
-			}
-		}
-
-		return query.toString();
-	}
-
-	protected String createQueryFragmentForCriteria(Criteria chainedCriteria) {
-		StringBuilder queryFragment = new StringBuilder();
-		Iterator<CriteriaEntry> it = chainedCriteria.getCriteriaEntries().iterator();
-		boolean singeEntryCriteria = (chainedCriteria.getCriteriaEntries().size() == 1);
-		if (chainedCriteria.getField() != null) {
-			String fieldName = chainedCriteria.getField().getName();
-			if (chainedCriteria.isNegating()) {
-				fieldName = "-" + fieldName;
-			}
-			if (!containsFunctionCriteria(chainedCriteria.getCriteriaEntries())) {
-				queryFragment.append(fieldName);
-				queryFragment.append(DELIMINATOR);
-			}
-			if (!singeEntryCriteria) {
-				queryFragment.append("(");
-			}
-			while (it.hasNext()) {
-				CriteriaEntry entry = it.next();
-				queryFragment.append(processCriteriaEntry(entry.getKey(), entry.getValue(), fieldName));
-				if (it.hasNext()) {
-					queryFragment.append(CRITERIA_VALUE_SEPERATOR);
-				}
-			}
-			if (!singeEntryCriteria) {
-				queryFragment.append(")");
-			}
-			if (!Float.isNaN(chainedCriteria.getBoost())) {
-				queryFragment.append("^" + chainedCriteria.getBoost());
-			}
-		} else {
-			if (chainedCriteria instanceof QueryStringHolder) {
-				return ((QueryStringHolder) chainedCriteria).getQueryString();
-			}
-		}
-		return queryFragment.toString();
-	}
-
-	private boolean containsFunctionCriteria(Set<CriteriaEntry> chainedCriterias) {
-		for (CriteriaEntry entry : chainedCriterias) {
-			if (StringUtils.equals(OperationKey.WITHIN.getKey(), entry.getKey())) {
-<<<<<<< HEAD
-=======
-				return true;
-			} else if (StringUtils.equals(OperationKey.NEAR.getKey(), entry.getKey())) {
->>>>>>> 2a2755a1
-				return true;
-			} else if (StringUtils.equals(OperationKey.NEAR.getKey(), entry.getKey())) {
-                return true;
-            }
-		}
-		return false;
-	}
-
-	private String processCriteriaEntry(String key, Object value, String fieldName) {
-		if (value == null) {
-			return null;
-		}
-
-		// do not filter espressions
-		if (StringUtils.equals(OperationKey.EXPRESSION.getKey(), key)) {
-			return value.toString();
-		}
-
-		if (StringUtils.equals(OperationKey.BETWEEN.getKey(), key)) {
-			Object[] args = (Object[]) value;
-			String rangeFragment = ((Boolean) args[2]).booleanValue() ? "[" : "{";
-			rangeFragment += args[0] != null ? filterCriteriaValue(args[0]) : WILDCARD;
-			rangeFragment += RANGE_OPERATOR;
-			rangeFragment += args[1] != null ? filterCriteriaValue(args[1]) : WILDCARD;
-			rangeFragment += ((Boolean) args[3]).booleanValue() ? "]" : "}";
-			return rangeFragment;
-		}
-
-		if (StringUtils.equals(OperationKey.WITHIN.getKey(), key)) {
-			String withinFragment = "{!geofilt pt=";
-<<<<<<< HEAD
-			Object[] args = (Object[]) value;
-            withinFragment += filterCriteriaValue(args[0]);
-            withinFragment += " sfield=" + fieldName;
-            withinFragment += " d=" + filterCriteriaValue((Distance) args[1]);
-            withinFragment += "}";
-			return withinFragment;
-		}
-
-        if (StringUtils.equals(OperationKey.NEAR.getKey(), key)) {
-            String nearFragment;
-            Object[] args = (Object[]) value;
-            if(args[0] instanceof BoundingBox) {
-                BoundingBox box = (BoundingBox) args[0];
-                nearFragment = fieldName +":[";
-                nearFragment += filterCriteriaValue(box.getGeoLocationStart());
-                nearFragment += " TO ";
-                nearFragment += filterCriteriaValue(box.getGeoLocationEnd());
-                nearFragment += "]";
-            } else {
-                nearFragment = "{!bbox pt=";
-                nearFragment += filterCriteriaValue(args[0]);
-                nearFragment += " sfield=" + fieldName;
-                nearFragment += " d=" + filterCriteriaValue((Distance) args[1]);
-                nearFragment += "}";
-            }
-            return nearFragment;
-        }
-=======
-			Object[] args = (Object[]) value;
-			withinFragment += filterCriteriaValue(args[0]);
-			withinFragment += " sfield=" + fieldName;
-			withinFragment += " d=" + filterCriteriaValue((Distance) args[1]);
-			withinFragment += "}";
-			return withinFragment;
-		}
-
-		if (StringUtils.equals(OperationKey.NEAR.getKey(), key)) {
-			String nearFragment;
-			Object[] args = (Object[]) value;
-			if (args[0] instanceof BoundingBox) {
-				BoundingBox box = (BoundingBox) args[0];
-				nearFragment = fieldName + ":[";
-				nearFragment += filterCriteriaValue(box.getGeoLocationStart());
-				nearFragment += RANGE_OPERATOR;
-				nearFragment += filterCriteriaValue(box.getGeoLocationEnd());
-				nearFragment += "]";
-			} else {
-				nearFragment = "{!bbox pt=";
-				nearFragment += filterCriteriaValue(args[0]);
-				nearFragment += " sfield=" + fieldName;
-				nearFragment += " d=" + filterCriteriaValue((Distance) args[1]);
-				nearFragment += "}";
-			}
-			return nearFragment;
-		}
->>>>>>> 2a2755a1
-
-		Object filteredValue = filterCriteriaValue(value);
-		if (StringUtils.equals(OperationKey.CONTAINS.getKey(), key)) {
-			return WILDCARD + filteredValue + WILDCARD;
-		}
-		if (StringUtils.equals(OperationKey.STARTS_WITH.getKey(), key)) {
-			return filteredValue + WILDCARD;
-		}
-		if (StringUtils.equals(OperationKey.ENDS_WITH.getKey(), key)) {
-			return WILDCARD + filteredValue;
-		}
-
-		if (StringUtils.startsWith(key, "$fuzzy")) {
-			String sDistance = StringUtils.substringAfter(key, "$fuzzy#");
-			float distance = Float.NaN;
-			if (StringUtils.isNotBlank(sDistance)) {
-				distance = Float.parseFloat(sDistance);
-			}
-			return filteredValue + "~" + (Float.isNaN(distance) ? "" : sDistance);
-		}
-
-		return filteredValue.toString();
-	}
-
-	private Object filterCriteriaValue(Object criteriaValue) {
-		if (!(criteriaValue instanceof String)) {
-			if (conversionService.canConvert(criteriaValue.getClass(), String.class)) {
-				return conversionService.convert(criteriaValue, String.class);
-			}
-			return criteriaValue;
-		}
-		String value = escapeCriteriaValue((String) criteriaValue);
-		return processWhiteSpaces(value);
-	}
-
-	private String escapeCriteriaValue(String criteriaValue) {
-		return StringUtils.replaceEach(criteriaValue, RESERVED_CHARS, RESERVED_CHARS_REPLACEMENT);
-	}
-
-	private String processWhiteSpaces(String criteriaValue) {
-		if (StringUtils.contains(criteriaValue, CRITERIA_VALUE_SEPERATOR)) {
-			return DOUBLEQUOTE + criteriaValue + DOUBLEQUOTE;
-		}
-		return criteriaValue;
-	}
-
-	private void appendPagination(SolrQuery query, Pageable pageable) {
-		if (pageable == null) {
-			return;
-		}
-		query.setStart(pageable.getOffset());
-		query.setRows(pageable.getPageSize());
-	}
-
-	private void appendProjectionOnFields(SolrQuery solrQuery, List<Field> fields) {
-		if (CollectionUtils.isEmpty(fields)) {
-			return;
-		}
-		solrQuery.setParam(CommonParams.FL, StringUtils.join(fields, ","));
-	}
-
-	private boolean enableFaceting(SolrQuery solrQuery, FacetQuery query) {
-		FacetOptions facetOptions = query.getFacetOptions();
-		if (facetOptions == null || (!facetOptions.hasFields() && !facetOptions.hasFacetQueries())) {
-			return false;
-		}
-		solrQuery.setFacet(true);
-		solrQuery.setFacetMinCount(facetOptions.getFacetMinCount());
-		solrQuery.setFacetLimit(facetOptions.getPageable().getPageSize());
-		if (facetOptions.getPageable().getPageNumber() > 0) {
-			solrQuery.set(FacetParams.FACET_OFFSET, facetOptions.getPageable().getOffset());
-		}
-		if (FacetOptions.FacetSort.INDEX.equals(facetOptions.getFacetSort())) {
-			solrQuery.setFacetSort(FacetParams.FACET_SORT_INDEX);
-		}
-		return true;
-	}
-
-	private void appendFacetingOnFields(SolrQuery solrQuery, FacetQuery query) {
-		FacetOptions facetOptions = query.getFacetOptions();
-		if (facetOptions.getPageable().getPageNumber() > 0) {
-			solrQuery.set(FacetParams.FACET_OFFSET, facetOptions.getPageable().getOffset());
-		}
-		solrQuery.addFacetField(convertFieldListToStringArray(facetOptions.getFacetOnFields()));
-	}
-
-	private void appendFacetingQueries(SolrQuery solrQuery, FacetQuery query) {
-		FacetOptions facetOptions = query.getFacetOptions();
-		for (SolrDataQuery fq : facetOptions.getFacetQueries()) {
-			String facetQueryString = getQueryString(fq);
-			if (StringUtils.isNotBlank(facetQueryString)) {
-				solrQuery.addFacetQuery(facetQueryString);
-			}
-		}
-	}
-
-	private void appendGroupByFields(SolrQuery solrQuery, List<Field> fields) {
-		if (CollectionUtils.isEmpty(fields)) {
-			return;
-		}
-
-		if (fields.size() > 1) {
-			// there is a bug in solj which prevents multiple grouping
-			// although available via HTTP call
-			throw new InvalidDataAccessApiUsageException(
-					"Cannot group on more than one field with current SolrJ API. Group on single field insead");
-		}
-
-		solrQuery.set(GroupParams.GROUP, true);
-		solrQuery.setParam(GroupParams.GROUP_MAIN, true);
-
-		for (Field field : fields) {
-			solrQuery.add(GroupParams.GROUP_FIELD, field.getName());
-		}
-	}
-
-	private void appendFilterQuery(SolrQuery solrQuery, List<FilterQuery> filterQueries) {
-		if (CollectionUtils.isEmpty(filterQueries)) {
-			return;
-		}
-		List<String> filterQueryStrings = getFilterQueryStrings(filterQueries);
-
-		if (!filterQueryStrings.isEmpty()) {
-			solrQuery.setFilterQueries(convertStringListToArray(filterQueryStrings));
-		}
-	}
-
-	private void appendSort(SolrQuery solrQuery, Sort sort) {
-		if (sort == null) {
-			return;
-		}
-		for (Order order : sort) {
-			solrQuery.addSortField(order.getProperty(), order.isAscending() ? ORDER.asc : ORDER.desc);
-		}
-	}
-
-	private void appendDefaultOperator(SolrQuery solrQuery, Operator defaultOperator) {
-		if (defaultOperator != null && !Query.Operator.NONE.equals(defaultOperator)) {
-			solrQuery.set("q.op", defaultOperator.asQueryStringRepresentation());
-		}
-	}
-
-	private String[] convertFieldListToStringArray(List<Field> fields) {
-		String[] strResult = new String[fields.size()];
-		for (int i = 0; i < fields.size(); i++) {
-			strResult[i] = fields.get(i).getName();
-		}
-		return strResult;
-	}
-
-	private String[] convertStringListToArray(List<String> listOfString) {
-		String[] strResult = new String[listOfString.size()];
-		listOfString.toArray(strResult);
-		return strResult;
-	}
-
-	private List<String> getFilterQueryStrings(List<FilterQuery> filterQueries) {
-		List<String> filterQueryStrings = new ArrayList<String>(filterQueries.size());
-
-		for (FilterQuery filterQuery : filterQueries) {
-			String filterQueryString = getQueryString(filterQuery);
-			if (StringUtils.isNotBlank(filterQueryString)) {
-				filterQueryStrings.add(filterQueryString);
-			}
-		}
-		return filterQueryStrings;
-	}
-
-	/**
-	 * Register an additional converter for transforming object values to solr readable format
-	 * 
-	 * @param converter
-	 */
-	public void registerConverter(Converter<?, ?> converter) {
-		conversionService.addConverter(converter);
-	}
-
-}
+/*
+ * Copyright 2012 the original author or authors.
+ *
+ * Licensed under the Apache License, Version 2.0 (the "License");
+ * you may not use this file except in compliance with the License.
+ * You may obtain a copy of the License at
+ *
+ * http://www.apache.org/licenses/LICENSE-2.0
+ *
+ * Unless required by applicable law or agreed to in writing, software
+ * distributed under the License is distributed on an "AS IS" BASIS,
+ * WITHOUT WARRANTIES OR CONDITIONS OF ANY KIND, either express or implied.
+ * See the License for the specific language governing permissions and
+ * limitations under the License.
+ */
+package org.springframework.data.solr.core;
+
+import java.util.ArrayList;
+import java.util.Iterator;
+import java.util.List;
+import java.util.ListIterator;
+import java.util.Set;
+
+import org.apache.commons.lang.StringUtils;
+import org.apache.solr.client.solrj.SolrQuery;
+import org.apache.solr.client.solrj.SolrQuery.ORDER;
+import org.apache.solr.client.solrj.SolrServer;
+import org.apache.solr.common.params.CommonParams;
+import org.apache.solr.common.params.FacetParams;
+import org.apache.solr.common.params.GroupParams;
+import org.springframework.core.convert.converter.Converter;
+import org.springframework.core.convert.support.GenericConversionService;
+import org.springframework.dao.InvalidDataAccessApiUsageException;
+import org.springframework.data.domain.Pageable;
+import org.springframework.data.domain.Sort;
+import org.springframework.data.domain.Sort.Order;
+import org.springframework.data.solr.core.convert.DateTimeConverters;
+import org.springframework.data.solr.core.convert.NumberConverters;
+import org.springframework.data.solr.core.geo.BoundingBox;
+import org.springframework.data.solr.core.geo.Distance;
+import org.springframework.data.solr.core.geo.GeoConverters;
+import org.springframework.data.solr.core.geo.GeoLocation;
+import org.springframework.data.solr.core.query.Criteria;
+import org.springframework.data.solr.core.query.Criteria.CriteriaEntry;
+import org.springframework.data.solr.core.query.Criteria.OperationKey;
+import org.springframework.data.solr.core.query.FacetOptions;
+import org.springframework.data.solr.core.query.FacetQuery;
+import org.springframework.data.solr.core.query.Field;
+import org.springframework.data.solr.core.query.FilterQuery;
+import org.springframework.data.solr.core.query.Query;
+import org.springframework.data.solr.core.query.Query.Operator;
+import org.springframework.data.solr.core.query.QueryStringHolder;
+import org.springframework.data.solr.core.query.SolrDataQuery;
+import org.springframework.util.Assert;
+import org.springframework.util.CollectionUtils;
+
+/**
+ * The QueryParser takes a spring-data-solr Query and returns a SolrQuery. All Query parameters are translated into the
+ * according SolrQuery fields. <b>Example:</b> <code>
+ *  Query query = new SimpleQuery(new Criteria("field_1").is("value_1").and("field_2").startsWith("value_2")).addProjection("field_3").setPageRequest(new PageRequest(0, 10));
+ * </code> Will be parsed to a SolrQuery that outputs the following <code>
+ *  q=field_1%3Avalue_1+AND+field_2%3Avalue_2*&fl=field_3&start=0&rows=10
+ * </code>
+ * 
+ * @author Christoph Strobl
+ * @author John Dorman
+ */
+public class QueryParser {
+
+	public static final String WILDCARD = "*";
+	private static final String DELIMINATOR = ":";
+	public static final String CRITERIA_VALUE_SEPERATOR = " ";
+	private static final String RANGE_OPERATOR = " TO ";
+	private static final String DOUBLEQUOTE = "\"";
+
+	private static final String[] RESERVED_CHARS = { DOUBLEQUOTE, "+", "-", "&&", "||", "!", "(", ")", "{", "}", "[",
+			"]", "^", "~", "*", "?", ":", "\\" };
+	private static final String[] RESERVED_CHARS_REPLACEMENT = { "\\" + DOUBLEQUOTE, "\\+", "\\-", "\\&\\&", "\\|\\|",
+			"\\!", "\\(", "\\)", "\\{", "\\}", "\\[", "\\]", "\\^", "\\~", "\\*", "\\?", "\\:", "\\\\" };
+
+	private final GenericConversionService conversionService = new GenericConversionService();
+
+	{
+		if (!conversionService.canConvert(java.util.Date.class, String.class)) {
+			conversionService.addConverter(DateTimeConverters.JavaDateConverter.INSTANCE);
+		}
+		if (!conversionService.canConvert(org.joda.time.ReadableInstant.class, String.class)) {
+			conversionService.addConverter(DateTimeConverters.JodaDateTimeConverter.INSTANCE);
+		}
+		if (!conversionService.canConvert(org.joda.time.LocalDateTime.class, String.class)) {
+			conversionService.addConverter(DateTimeConverters.JodaLocalDateTimeConverter.INSTANCE);
+		}
+		if (!conversionService.canConvert(Number.class, String.class)) {
+			conversionService.addConverter(NumberConverters.NumberConverter.INSTANCE);
+		}
+		if (!conversionService.canConvert(GeoLocation.class, String.class)) {
+			conversionService.addConverter(GeoConverters.GeoLocationToStringConverter.INSTANCE);
+		}
+		if (!conversionService.canConvert(Distance.class, String.class)) {
+			conversionService.addConverter(GeoConverters.DistanceToStringConverter.INSTANCE);
+		}
+	}
+
+	/**
+	 * Convert given Query into a SolrQuery executable via {@link SolrServer}
+	 * 
+	 * @param query
+	 * @return
+	 */
+	public final SolrQuery constructSolrQuery(SolrDataQuery query) {
+		Assert.notNull(query, "Cannot construct solrQuery from null value.");
+		Assert.notNull(query.getCriteria(), "Query has to have a criteria.");
+
+		SolrQuery solrQuery = new SolrQuery();
+		solrQuery.setParam(CommonParams.Q, getQueryString(query));
+		if (query instanceof Query) {
+			processQueryOptions(solrQuery, (Query) query);
+		}
+		if (query instanceof FacetQuery) {
+			processFacetOptions(solrQuery, (FacetQuery) query);
+		}
+		return solrQuery;
+	}
+
+	private void processQueryOptions(SolrQuery solrQuery, Query query) {
+		appendPagination(solrQuery, query.getPageRequest());
+		appendProjectionOnFields(solrQuery, query.getProjectionOnFields());
+		appendGroupByFields(solrQuery, query.getGroupByFields());
+		appendFilterQuery(solrQuery, query.getFilterQueries());
+		appendSort(solrQuery, query.getSort());
+		appendDefaultOperator(solrQuery, query.getDefaultOperator());
+	}
+
+	private void processFacetOptions(SolrQuery solrQuery, FacetQuery query) {
+		if (enableFaceting(solrQuery, query)) {
+			appendFacetingOnFields(solrQuery, (FacetQuery) query);
+			appendFacetingQueries(solrQuery, (FacetQuery) query);
+		}
+	}
+
+	/**
+	 * Get the queryString to use withSolrQuery.setParam(CommonParams.Q, "queryString"}
+	 * 
+	 * @param query
+	 * @return String representation of query without faceting, pagination, projection...
+	 */
+	public String getQueryString(SolrDataQuery query) {
+		if (query.getCriteria() == null) {
+			return null;
+		}
+		return createQueryStringFromCriteria(query.getCriteria());
+	}
+
+	String createQueryStringFromCriteria(Criteria criteria) {
+		StringBuilder query = new StringBuilder(StringUtils.EMPTY);
+
+		ListIterator<Criteria> chainIterator = criteria.getCriteriaChain().listIterator();
+		while (chainIterator.hasNext()) {
+			Criteria chainedCriteria = chainIterator.next();
+
+			query.append(createQueryFragmentForCriteria(chainedCriteria));
+
+			if (chainIterator.hasNext()) {
+				query.append(chainIterator.next().getConjunctionOperator());
+				chainIterator.previous();
+			}
+		}
+
+		return query.toString();
+	}
+
+	protected String createQueryFragmentForCriteria(Criteria chainedCriteria) {
+		StringBuilder queryFragment = new StringBuilder();
+		Iterator<CriteriaEntry> it = chainedCriteria.getCriteriaEntries().iterator();
+		boolean singeEntryCriteria = (chainedCriteria.getCriteriaEntries().size() == 1);
+		if (chainedCriteria.getField() != null) {
+			String fieldName = chainedCriteria.getField().getName();
+			if (chainedCriteria.isNegating()) {
+				fieldName = "-" + fieldName;
+			}
+			if (!containsFunctionCriteria(chainedCriteria.getCriteriaEntries())) {
+				queryFragment.append(fieldName);
+				queryFragment.append(DELIMINATOR);
+			}
+			if (!singeEntryCriteria) {
+				queryFragment.append("(");
+			}
+			while (it.hasNext()) {
+				CriteriaEntry entry = it.next();
+				queryFragment.append(processCriteriaEntry(entry.getKey(), entry.getValue(), fieldName));
+				if (it.hasNext()) {
+					queryFragment.append(CRITERIA_VALUE_SEPERATOR);
+				}
+			}
+			if (!singeEntryCriteria) {
+				queryFragment.append(")");
+			}
+			if (!Float.isNaN(chainedCriteria.getBoost())) {
+				queryFragment.append("^" + chainedCriteria.getBoost());
+			}
+		} else {
+			if (chainedCriteria instanceof QueryStringHolder) {
+				return ((QueryStringHolder) chainedCriteria).getQueryString();
+			}
+		}
+		return queryFragment.toString();
+	}
+
+	private boolean containsFunctionCriteria(Set<CriteriaEntry> chainedCriterias) {
+		for (CriteriaEntry entry : chainedCriterias) {
+			if (StringUtils.equals(OperationKey.WITHIN.getKey(), entry.getKey())) {
+				return true;
+			} else if (StringUtils.equals(OperationKey.NEAR.getKey(), entry.getKey())) {
+				return true;
+			}
+		}
+		return false;
+	}
+
+	private String processCriteriaEntry(String key, Object value, String fieldName) {
+		if (value == null) {
+			return null;
+		}
+
+		// do not filter espressions
+		if (StringUtils.equals(OperationKey.EXPRESSION.getKey(), key)) {
+			return value.toString();
+		}
+
+		if (StringUtils.equals(OperationKey.BETWEEN.getKey(), key)) {
+			Object[] args = (Object[]) value;
+			String rangeFragment = ((Boolean) args[2]).booleanValue() ? "[" : "{";
+			rangeFragment += args[0] != null ? filterCriteriaValue(args[0]) : WILDCARD;
+			rangeFragment += RANGE_OPERATOR;
+			rangeFragment += args[1] != null ? filterCriteriaValue(args[1]) : WILDCARD;
+			rangeFragment += ((Boolean) args[3]).booleanValue() ? "]" : "}";
+			return rangeFragment;
+		}
+
+		if (StringUtils.equals(OperationKey.WITHIN.getKey(), key)) {
+			String withinFragment = "{!geofilt pt=";
+			Object[] args = (Object[]) value;
+			withinFragment += filterCriteriaValue(args[0]);
+			withinFragment += " sfield=" + fieldName;
+			withinFragment += " d=" + filterCriteriaValue((Distance) args[1]);
+			withinFragment += "}";
+			return withinFragment;
+		}
+
+		if (StringUtils.equals(OperationKey.NEAR.getKey(), key)) {
+			String nearFragment;
+			Object[] args = (Object[]) value;
+			if (args[0] instanceof BoundingBox) {
+				BoundingBox box = (BoundingBox) args[0];
+				nearFragment = fieldName + ":[";
+				nearFragment += filterCriteriaValue(box.getGeoLocationStart());
+				nearFragment += RANGE_OPERATOR;
+				nearFragment += filterCriteriaValue(box.getGeoLocationEnd());
+				nearFragment += "]";
+			} else {
+				nearFragment = "{!bbox pt=";
+				nearFragment += filterCriteriaValue(args[0]);
+				nearFragment += " sfield=" + fieldName;
+				nearFragment += " d=" + filterCriteriaValue((Distance) args[1]);
+				nearFragment += "}";
+			}
+			return nearFragment;
+		}
+
+		Object filteredValue = filterCriteriaValue(value);
+		if (StringUtils.equals(OperationKey.CONTAINS.getKey(), key)) {
+			return WILDCARD + filteredValue + WILDCARD;
+		}
+		if (StringUtils.equals(OperationKey.STARTS_WITH.getKey(), key)) {
+			return filteredValue + WILDCARD;
+		}
+		if (StringUtils.equals(OperationKey.ENDS_WITH.getKey(), key)) {
+			return WILDCARD + filteredValue;
+		}
+
+		if (StringUtils.startsWith(key, "$fuzzy")) {
+			String sDistance = StringUtils.substringAfter(key, "$fuzzy#");
+			float distance = Float.NaN;
+			if (StringUtils.isNotBlank(sDistance)) {
+				distance = Float.parseFloat(sDistance);
+			}
+			return filteredValue + "~" + (Float.isNaN(distance) ? "" : sDistance);
+		}
+
+		return filteredValue.toString();
+	}
+
+	private Object filterCriteriaValue(Object criteriaValue) {
+		if (!(criteriaValue instanceof String)) {
+			if (conversionService.canConvert(criteriaValue.getClass(), String.class)) {
+				return conversionService.convert(criteriaValue, String.class);
+			}
+			return criteriaValue;
+		}
+		String value = escapeCriteriaValue((String) criteriaValue);
+		return processWhiteSpaces(value);
+	}
+
+	private String escapeCriteriaValue(String criteriaValue) {
+		return StringUtils.replaceEach(criteriaValue, RESERVED_CHARS, RESERVED_CHARS_REPLACEMENT);
+	}
+
+	private String processWhiteSpaces(String criteriaValue) {
+		if (StringUtils.contains(criteriaValue, CRITERIA_VALUE_SEPERATOR)) {
+			return DOUBLEQUOTE + criteriaValue + DOUBLEQUOTE;
+		}
+		return criteriaValue;
+	}
+
+	private void appendPagination(SolrQuery query, Pageable pageable) {
+		if (pageable == null) {
+			return;
+		}
+		query.setStart(pageable.getOffset());
+		query.setRows(pageable.getPageSize());
+	}
+
+	private void appendProjectionOnFields(SolrQuery solrQuery, List<Field> fields) {
+		if (CollectionUtils.isEmpty(fields)) {
+			return;
+		}
+		solrQuery.setParam(CommonParams.FL, StringUtils.join(fields, ","));
+	}
+
+	private boolean enableFaceting(SolrQuery solrQuery, FacetQuery query) {
+		FacetOptions facetOptions = query.getFacetOptions();
+		if (facetOptions == null || (!facetOptions.hasFields() && !facetOptions.hasFacetQueries())) {
+			return false;
+		}
+		solrQuery.setFacet(true);
+		solrQuery.setFacetMinCount(facetOptions.getFacetMinCount());
+		solrQuery.setFacetLimit(facetOptions.getPageable().getPageSize());
+		if (facetOptions.getPageable().getPageNumber() > 0) {
+			solrQuery.set(FacetParams.FACET_OFFSET, facetOptions.getPageable().getOffset());
+		}
+		if (FacetOptions.FacetSort.INDEX.equals(facetOptions.getFacetSort())) {
+			solrQuery.setFacetSort(FacetParams.FACET_SORT_INDEX);
+		}
+		return true;
+	}
+
+	private void appendFacetingOnFields(SolrQuery solrQuery, FacetQuery query) {
+		FacetOptions facetOptions = query.getFacetOptions();
+		if (facetOptions.getPageable().getPageNumber() > 0) {
+			solrQuery.set(FacetParams.FACET_OFFSET, facetOptions.getPageable().getOffset());
+		}
+		solrQuery.addFacetField(convertFieldListToStringArray(facetOptions.getFacetOnFields()));
+	}
+
+	private void appendFacetingQueries(SolrQuery solrQuery, FacetQuery query) {
+		FacetOptions facetOptions = query.getFacetOptions();
+		for (SolrDataQuery fq : facetOptions.getFacetQueries()) {
+			String facetQueryString = getQueryString(fq);
+			if (StringUtils.isNotBlank(facetQueryString)) {
+				solrQuery.addFacetQuery(facetQueryString);
+			}
+		}
+	}
+
+	private void appendGroupByFields(SolrQuery solrQuery, List<Field> fields) {
+		if (CollectionUtils.isEmpty(fields)) {
+			return;
+		}
+
+		if (fields.size() > 1) {
+			// there is a bug in solj which prevents multiple grouping
+			// although available via HTTP call
+			throw new InvalidDataAccessApiUsageException(
+					"Cannot group on more than one field with current SolrJ API. Group on single field insead");
+		}
+
+		solrQuery.set(GroupParams.GROUP, true);
+		solrQuery.setParam(GroupParams.GROUP_MAIN, true);
+
+		for (Field field : fields) {
+			solrQuery.add(GroupParams.GROUP_FIELD, field.getName());
+		}
+	}
+
+	private void appendFilterQuery(SolrQuery solrQuery, List<FilterQuery> filterQueries) {
+		if (CollectionUtils.isEmpty(filterQueries)) {
+			return;
+		}
+		List<String> filterQueryStrings = getFilterQueryStrings(filterQueries);
+
+		if (!filterQueryStrings.isEmpty()) {
+			solrQuery.setFilterQueries(convertStringListToArray(filterQueryStrings));
+		}
+	}
+
+	private void appendSort(SolrQuery solrQuery, Sort sort) {
+		if (sort == null) {
+			return;
+		}
+		for (Order order : sort) {
+			solrQuery.addSortField(order.getProperty(), order.isAscending() ? ORDER.asc : ORDER.desc);
+		}
+	}
+
+	private void appendDefaultOperator(SolrQuery solrQuery, Operator defaultOperator) {
+		if (defaultOperator != null && !Query.Operator.NONE.equals(defaultOperator)) {
+			solrQuery.set("q.op", defaultOperator.asQueryStringRepresentation());
+		}
+	}
+
+	private String[] convertFieldListToStringArray(List<Field> fields) {
+		String[] strResult = new String[fields.size()];
+		for (int i = 0; i < fields.size(); i++) {
+			strResult[i] = fields.get(i).getName();
+		}
+		return strResult;
+	}
+
+	private String[] convertStringListToArray(List<String> listOfString) {
+		String[] strResult = new String[listOfString.size()];
+		listOfString.toArray(strResult);
+		return strResult;
+	}
+
+	private List<String> getFilterQueryStrings(List<FilterQuery> filterQueries) {
+		List<String> filterQueryStrings = new ArrayList<String>(filterQueries.size());
+
+		for (FilterQuery filterQuery : filterQueries) {
+			String filterQueryString = getQueryString(filterQuery);
+			if (StringUtils.isNotBlank(filterQueryString)) {
+				filterQueryStrings.add(filterQueryString);
+			}
+		}
+		return filterQueryStrings;
+	}
+
+	/**
+	 * Register an additional converter for transforming object values to solr readable format
+	 * 
+	 * @param converter
+	 */
+	public void registerConverter(Converter<?, ?> converter) {
+		conversionService.addConverter(converter);
+	}
+
+}
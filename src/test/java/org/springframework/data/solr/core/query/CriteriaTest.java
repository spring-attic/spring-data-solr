--- conflicted
+++ resolved
@@ -1,404 +1,386 @@
-/*
- * Copyright 2012 the original author or authors.
- *
- * Licensed under the Apache License, Version 2.0 (the "License");
- * you may not use this file except in compliance with the License.
- * You may obtain a copy of the License at
- *
- * http://www.apache.org/licenses/LICENSE-2.0
- *
- * Unless required by applicable law or agreed to in writing, software
- * distributed under the License is distributed on an "AS IS" BASIS,
- * WITHOUT WARRANTIES OR CONDITIONS OF ANY KIND, either express or implied.
- * See the License for the specific language governing permissions and
- * limitations under the License.
- */
-package org.springframework.data.solr.core.query;
-
-import java.util.ArrayList;
-import java.util.Arrays;
-import java.util.Collection;
-import java.util.List;
-import java.util.Set;
-
-import org.apache.commons.lang.StringUtils;
-import org.junit.Assert;
-import org.junit.Test;
-import org.springframework.dao.InvalidDataAccessApiUsageException;
-import org.springframework.data.solr.core.geo.Distance;
-import org.springframework.data.solr.core.geo.GeoLocation;
-import org.springframework.data.solr.core.query.Criteria.CriteriaEntry;
-import org.springframework.data.solr.core.query.Criteria.OperationKey;
-
-/**
- * @author Christoph Strobl
- * @author John Dorman
- */
-public class CriteriaTest {
-
-	@Test(expected = IllegalArgumentException.class)
-	public void testCriteriaForNullString() {
-		new Criteria((String) null);
-	}
-
-	@Test(expected = IllegalArgumentException.class)
-	public void testCriteriaForNullField() {
-		new Criteria((Field) null);
-	}
-
-	@Test(expected = IllegalArgumentException.class)
-	public void testCriteriaForNullFieldName() {
-		new Criteria(new SimpleField(StringUtils.EMPTY));
-	}
-
-	@Test
-	public void testIs() {
-		Criteria criteria = new Criteria("field_1").is("is");
-		Assert.assertEquals("field_1", criteria.getField().getName());
-		assertCriteriaEntry(criteria.getCriteriaEntries(), 0, OperationKey.EQUALS, "is");
-	}
-
-	@Test
-	public void testMultipleIs() {
-		Criteria criteria = new Criteria("field_1").is("is").is("another is");
-		Assert.assertEquals("field_1", criteria.getField().getName());
-
-		assertCriteriaEntry(criteria.getCriteriaEntries(), 0, OperationKey.EQUALS, "is");
-		assertCriteriaEntry(criteria.getCriteriaEntries(), 1, OperationKey.EQUALS, "another is");
-	}
-
-	@Test(expected = InvalidDataAccessApiUsageException.class)
-	public void testContainsWithBlank() {
-		new Criteria("field_1").contains("no blank");
-	}
-
-	@Test(expected = InvalidDataAccessApiUsageException.class)
-	public void testStartsWithBlank() {
-		new Criteria("field_1").startsWith("no blank");
-	}
-
-	@Test(expected = InvalidDataAccessApiUsageException.class)
-	public void testEndsWithBlank() {
-		new Criteria("field_1").endsWith("no blank");
-	}
-
-	@Test
-	public void testEndsWith() {
-		Criteria criteria = new Criteria("field_1").endsWith("end");
-
-		Assert.assertEquals("field_1", criteria.getField().getName());
-		assertCriteriaEntry(criteria.getCriteriaEntries(), 0, OperationKey.ENDS_WITH, "end");
-	}
-
-	@Test
-	public void testStartsWith() {
-		Criteria criteria = new Criteria("field_1").startsWith("start");
-
-		Assert.assertEquals("field_1", criteria.getField().getName());
-		assertCriteriaEntry(criteria.getCriteriaEntries(), 0, OperationKey.STARTS_WITH, "start");
-	}
-
-	@Test
-	public void testContains() {
-		Criteria criteria = new Criteria("field_1").contains("contains");
-
-		Assert.assertEquals("field_1", criteria.getField().getName());
-		assertCriteriaEntry(criteria.getCriteriaEntries(), 0, OperationKey.CONTAINS, "contains");
-	}
-
-	@Test
-	public void testExpression() {
-		Criteria criteria = new Criteria("field_1").expression("(have fun using +solr && expressions*)");
-		assertCriteriaEntry(criteria.getCriteriaEntries(), 0, OperationKey.EXPRESSION,
-				"(have fun using +solr && expressions*)");
-	}
-
-	@Test
-	public void testCriteriaChain() {
-		Criteria criteria = new Criteria("field_1").startsWith("start").endsWith("end").contains("contains").is("is");
-		Assert.assertEquals("field_1", criteria.getField().getName());
-		assertCriteriaEntry(criteria.getCriteriaEntries(), 0, OperationKey.STARTS_WITH, "start");
-		assertCriteriaEntry(criteria.getCriteriaEntries(), 1, OperationKey.ENDS_WITH, "end");
-		assertCriteriaEntry(criteria.getCriteriaEntries(), 2, OperationKey.CONTAINS, "contains");
-		assertCriteriaEntry(criteria.getCriteriaEntries(), 3, OperationKey.EQUALS, "is");
-	}
-
-	@Test
-	public void testAnd() {
-		Criteria criteria = new Criteria("field_1").startsWith("start").endsWith("end").and("field_2").startsWith("2start")
-				.endsWith("2end");
-		Assert.assertEquals("field_2", criteria.getField().getName());
-		Assert.assertEquals(" AND ", criteria.getConjunctionOperator());
-		Assert.assertEquals(2, criteria.getCriteriaChain().size());
-	}
-
-	@Test
-	public void testOr() {
-		Criteria criteria = new Criteria("field_1").startsWith("start").or("field_2").endsWith("end").startsWith("start2");
-		Assert.assertEquals(" OR ", criteria.getConjunctionOperator());
-		Assert.assertEquals(2, criteria.getCriteriaChain().size());
-	}
-
-	@Test
-	public void testOrWithCriteria() {
-		Criteria criteria = new Criteria("field_1").startsWith("start");
-		Criteria orCriteria = new Criteria("field_2").endsWith("end").startsWith("start2");
-		criteria = criteria.or(orCriteria);
-		Assert.assertEquals(" OR ", criteria.getConjunctionOperator());
-		Assert.assertEquals(2, criteria.getCriteriaChain().size());
-	}
-
-	@Test
-	public void testIsNot() {
-		Criteria criteria = new Criteria("field_1").is("value_1").not();
-		Assert.assertTrue(criteria.isNegating());
-		assertCriteriaEntry(criteria.getCriteriaEntries(), 0, OperationKey.EQUALS, "value_1");
-	}
-
-	//
-	@Test
-	public void testFuzzy() {
-		Criteria criteria = new Criteria("field_1").fuzzy("value_1");
-		assertCriteriaEntry(criteria.getCriteriaEntries(), 0, "$fuzzy#NaN", "value_1");
-	}
-
-	@Test
-	public void testFuzzyWithDistance() {
-		Criteria criteria = new Criteria("field_1").fuzzy("value_1", 0.5f);
-		assertCriteriaEntry(criteria.getCriteriaEntries(), 0, "$fuzzy#0.5", "value_1");
-	}
-
-	@Test(expected = InvalidDataAccessApiUsageException.class)
-	public void testFuzzyWithNegativeDistance() {
-		new Criteria("field_1").fuzzy("value_1", -0.5f);
-	}
-
-	@Test(expected = InvalidDataAccessApiUsageException.class)
-	public void testFuzzyWithTooHighDistance() {
-		new Criteria("field_1").fuzzy("value_1", 1.5f);
-	}
-
-	@Test
-	public void testBoost() {
-		Criteria criteria = new Criteria("field_1").is("value_1").boost(2f);
-		assertCriteriaEntry(criteria.getCriteriaEntries(), 0, OperationKey.EQUALS, "value_1");
-		Assert.assertEquals(2f, criteria.getBoost(), 0);
-	}
-
-	@Test
-	public void testBetween() {
-		Criteria criteria = new Criteria("field_1").between(100, 200);
-		CriteriaEntry entry = getCriteriaEntryByPosition(criteria.getCriteriaEntries(), 0);
-		Assert.assertEquals(OperationKey.BETWEEN.getKey(), entry.getKey());
-		Assert.assertEquals(100, ((Object[]) entry.getValue())[0]);
-		Assert.assertEquals(200, ((Object[]) entry.getValue())[1]);
-		Assert.assertTrue(((Boolean) ((Object[]) entry.getValue())[2]).booleanValue());
-		Assert.assertTrue(((Boolean) ((Object[]) entry.getValue())[3]).booleanValue());
-	}
-
-	@Test
-	public void testBetweenWithoutUpperBound() {
-		Criteria criteria = new Criteria("field_1").between(100, null);
-		CriteriaEntry entry = getCriteriaEntryByPosition(criteria.getCriteriaEntries(), 0);
-		Assert.assertEquals(OperationKey.BETWEEN.getKey(), entry.getKey());
-		Assert.assertEquals(100, ((Object[]) entry.getValue())[0]);
-		Assert.assertEquals(null, ((Object[]) entry.getValue())[1]);
-		Assert.assertTrue(((Boolean) ((Object[]) entry.getValue())[2]).booleanValue());
-		Assert.assertTrue(((Boolean) ((Object[]) entry.getValue())[3]).booleanValue());
-	}
-
-	@Test
-	public void testBetweenWithoutLowerBound() {
-		Criteria criteria = new Criteria("field_1").between(null, 200);
-		CriteriaEntry entry = getCriteriaEntryByPosition(criteria.getCriteriaEntries(), 0);
-		Assert.assertEquals(OperationKey.BETWEEN.getKey(), entry.getKey());
-		Assert.assertEquals(null, ((Object[]) entry.getValue())[0]);
-		Assert.assertEquals(200, ((Object[]) entry.getValue())[1]);
-		Assert.assertTrue(((Boolean) ((Object[]) entry.getValue())[2]).booleanValue());
-		Assert.assertTrue(((Boolean) ((Object[]) entry.getValue())[3]).booleanValue());
-	}
-
-	@Test
-	public void testBetweenExcludingLowerBound() {
-		Criteria criteria = new Criteria("field_1").between(100, 200, false, true);
-		CriteriaEntry entry = getCriteriaEntryByPosition(criteria.getCriteriaEntries(), 0);
-		Assert.assertEquals(OperationKey.BETWEEN.getKey(), entry.getKey());
-		Assert.assertEquals(100, ((Object[]) entry.getValue())[0]);
-		Assert.assertEquals(200, ((Object[]) entry.getValue())[1]);
-		Assert.assertFalse(((Boolean) ((Object[]) entry.getValue())[2]).booleanValue());
-		Assert.assertTrue(((Boolean) ((Object[]) entry.getValue())[3]).booleanValue());
-	}
-
-	@Test
-	public void testBetweenExcludingUpperBound() {
-		Criteria criteria = new Criteria("field_1").between(100, 200, true, false);
-		CriteriaEntry entry = getCriteriaEntryByPosition(criteria.getCriteriaEntries(), 0);
-		Assert.assertEquals(OperationKey.BETWEEN.getKey(), entry.getKey());
-		Assert.assertEquals(100, ((Object[]) entry.getValue())[0]);
-		Assert.assertEquals(200, ((Object[]) entry.getValue())[1]);
-		Assert.assertTrue(((Boolean) ((Object[]) entry.getValue())[2]).booleanValue());
-		Assert.assertFalse(((Boolean) ((Object[]) entry.getValue())[3]).booleanValue());
-	}
-
-	@Test(expected = InvalidDataAccessApiUsageException.class)
-	public void testBetweenWithoutLowerAndUpperBound() {
-		new Criteria("field_1").between(null, null);
-	}
-
-	@Test
-	public void testLessThan() {
-		Criteria criteria = new Criteria("field_1").lessThan(200);
-		CriteriaEntry entry = getCriteriaEntryByPosition(criteria.getCriteriaEntries(), 0);
-		Assert.assertEquals(OperationKey.BETWEEN.getKey(), entry.getKey());
-		Assert.assertEquals(null, ((Object[]) entry.getValue())[0]);
-		Assert.assertEquals(200, ((Object[]) entry.getValue())[1]);
-		Assert.assertTrue(((Boolean) ((Object[]) entry.getValue())[2]).booleanValue());
-		Assert.assertFalse(((Boolean) ((Object[]) entry.getValue())[3]).booleanValue());
-	}
-
-	@Test
-	public void testLessThanEqual() {
-		Criteria criteria = new Criteria("field_1").lessThanEqual(200);
-		CriteriaEntry entry = getCriteriaEntryByPosition(criteria.getCriteriaEntries(), 0);
-		Assert.assertEquals(OperationKey.BETWEEN.getKey(), entry.getKey());
-		Assert.assertEquals(null, ((Object[]) entry.getValue())[0]);
-		Assert.assertEquals(200, ((Object[]) entry.getValue())[1]);
-		Assert.assertTrue(((Boolean) ((Object[]) entry.getValue())[2]).booleanValue());
-		Assert.assertTrue(((Boolean) ((Object[]) entry.getValue())[3]).booleanValue());
-	}
-
-	@Test(expected = InvalidDataAccessApiUsageException.class)
-	public void testLessThanEqualNull() {
-		new Criteria("field_1").lessThanEqual(null);
-	}
-
-	@Test
-	public void testGreaterThan() {
-		Criteria criteria = new Criteria("field_1").greaterThan(100);
-		CriteriaEntry entry = getCriteriaEntryByPosition(criteria.getCriteriaEntries(), 0);
-		Assert.assertEquals(OperationKey.BETWEEN.getKey(), entry.getKey());
-		Assert.assertEquals(100, ((Object[]) entry.getValue())[0]);
-		Assert.assertEquals(null, ((Object[]) entry.getValue())[1]);
-		Assert.assertFalse(((Boolean) ((Object[]) entry.getValue())[2]).booleanValue());
-		Assert.assertTrue(((Boolean) ((Object[]) entry.getValue())[3]).booleanValue());
-	}
-
-	@Test
-	public void testGreaterThanEqual() {
-		Criteria criteria = new Criteria("field_1").greaterThanEqual(100);
-		CriteriaEntry entry = getCriteriaEntryByPosition(criteria.getCriteriaEntries(), 0);
-		Assert.assertEquals(OperationKey.BETWEEN.getKey(), entry.getKey());
-		Assert.assertEquals(100, ((Object[]) entry.getValue())[0]);
-		Assert.assertEquals(null, ((Object[]) entry.getValue())[1]);
-		Assert.assertTrue(((Boolean) ((Object[]) entry.getValue())[2]).booleanValue());
-		Assert.assertTrue(((Boolean) ((Object[]) entry.getValue())[3]).booleanValue());
-	}
-
-	@Test(expected = InvalidDataAccessApiUsageException.class)
-	public void testGreaterThanEqualNull() {
-		new Criteria("field_1").greaterThanEqual(null);
-	}
-
-	@Test
-	public void testIn() {
-		Criteria criteria = new Criteria("field_1").in(1, 2, 3, 5, 8, 13, 21);
-		Assert.assertEquals("field_1", criteria.getField().getName());
-		assertCriteriaEntry(criteria.getCriteriaEntries(), 0, OperationKey.EQUALS, 1);
-		assertCriteriaEntry(criteria.getCriteriaEntries(), 1, OperationKey.EQUALS, 2);
-		assertCriteriaEntry(criteria.getCriteriaEntries(), 2, OperationKey.EQUALS, 3);
-		assertCriteriaEntry(criteria.getCriteriaEntries(), 3, OperationKey.EQUALS, 5);
-		assertCriteriaEntry(criteria.getCriteriaEntries(), 4, OperationKey.EQUALS, 8);
-		assertCriteriaEntry(criteria.getCriteriaEntries(), 5, OperationKey.EQUALS, 13);
-		assertCriteriaEntry(criteria.getCriteriaEntries(), 6, OperationKey.EQUALS, 21);
-	}
-
-	@Test
-	public void testInWithNestedCollection() {
-		List<List<String>> enclosingList = new ArrayList<List<String>>();
-		enclosingList.add(Arrays.asList("spring", "data"));
-		enclosingList.add(Arrays.asList("solr"));
-		Criteria criteria = new Criteria("field_1").in(enclosingList);
-
-		assertCriteriaEntry(criteria.getCriteriaEntries(), 0, OperationKey.EQUALS, "spring");
-		assertCriteriaEntry(criteria.getCriteriaEntries(), 1, OperationKey.EQUALS, "data");
-		assertCriteriaEntry(criteria.getCriteriaEntries(), 2, OperationKey.EQUALS, "solr");
-	}
-
-	@Test(expected = IllegalArgumentException.class)
-	public void testInWithNull() {
-		new Criteria("field_1").in((Collection<?>) null);
-	}
-
-	@Test(expected = InvalidDataAccessApiUsageException.class)
-	public void testInWithNoValues() {
-		new Criteria("field_1").in();
-	}
-
-	@Test
-	public void testNear() {
-		GeoLocation location = new GeoLocation(48.303056, 14.290556);
-		Criteria criteria = new Criteria("field_1").near(location, new Distance(5));
-		CriteriaEntry entry = getCriteriaEntryByPosition(criteria.getCriteriaEntries(), 0);
-		Assert.assertEquals(OperationKey.NEAR.getKey(), entry.getKey());
-		Assert.assertEquals(location, ((Object[]) entry.getValue())[0]);
-		Assert.assertEquals(5, ((Distance) ((Object[]) entry.getValue())[1]).getValue(), 0);
-	}
-
-
-	@Test(expected = IllegalArgumentException.class)
-	public void testNearWithNullLocation() {
-		new Criteria("field_1").near(null, new Distance(5));
-	}
-
-	@Test(expected = InvalidDataAccessApiUsageException.class)
-	public void testNearWithNegativeDistance() {
-		new Criteria("field_1").near(new GeoLocation(48.303056, 14.290556), new Distance(-1));
-	}
-
-<<<<<<< HEAD
-    @Test
-    public void testWithin() {
-        GeoLocation location = new GeoLocation(48.303056, 14.290556);
-        Criteria criteria = new Criteria("field_1").within(location, new Distance(5));
-        CriteriaEntry entry = getCriteriaEntryByPosition(criteria.getCriteriaEntries(), 0);
-        Assert.assertEquals(OperationKey.WITHIN.getKey(), entry.getKey());
-        Assert.assertEquals(location, ((Object[]) entry.getValue())[0]);
-        Assert.assertEquals(5, ((Distance) ((Object[]) entry.getValue())[1]).getValue(), 0);
-    }
-
-    @Test(expected = IllegalArgumentException.class)
-    public void testWithinWithNullLocation() {
-        new Criteria("field_1").within(null, new Distance(5));
-    }
-=======
-	@Test
-	public void testWithin() {
-		GeoLocation location = new GeoLocation(48.303056, 14.290556);
-		Criteria criteria = new Criteria("field_1").within(location, new Distance(5));
-		CriteriaEntry entry = getCriteriaEntryByPosition(criteria.getCriteriaEntries(), 0);
-		Assert.assertEquals(OperationKey.WITHIN.getKey(), entry.getKey());
-		Assert.assertEquals(location, ((Object[]) entry.getValue())[0]);
-		Assert.assertEquals(5, ((Distance) ((Object[]) entry.getValue())[1]).getValue(), 0);
-	}
-
-	@Test(expected = IllegalArgumentException.class)
-	public void testWithinWithNullLocation() {
-		new Criteria("field_1").within(null, new Distance(5));
-	}
->>>>>>> 2a2755a1
-
-	private void assertCriteriaEntry(Set<CriteriaEntry> entries, int position, OperationKey expectedKey,
-			Object expectedValue) {
-		assertCriteriaEntry(entries, position, expectedKey.getKey(), expectedValue);
-	}
-
-	private void assertCriteriaEntry(Set<CriteriaEntry> entries, int position, String expectedKey, Object expectedValue) {
-		CriteriaEntry criteriaEntry = getCriteriaEntryByPosition(entries, position);
-		Assert.assertEquals(expectedValue, criteriaEntry.getValue());
-		Assert.assertEquals(expectedKey, criteriaEntry.getKey());
-	}
-
-	private CriteriaEntry getCriteriaEntryByPosition(Set<CriteriaEntry> entries, int position) {
-		return (CriteriaEntry) entries.toArray()[position];
-	}
-}
+/*
+ * Copyright 2012 the original author or authors.
+ *
+ * Licensed under the Apache License, Version 2.0 (the "License");
+ * you may not use this file except in compliance with the License.
+ * You may obtain a copy of the License at
+ *
+ * http://www.apache.org/licenses/LICENSE-2.0
+ *
+ * Unless required by applicable law or agreed to in writing, software
+ * distributed under the License is distributed on an "AS IS" BASIS,
+ * WITHOUT WARRANTIES OR CONDITIONS OF ANY KIND, either express or implied.
+ * See the License for the specific language governing permissions and
+ * limitations under the License.
+ */
+package org.springframework.data.solr.core.query;
+
+import java.util.ArrayList;
+import java.util.Arrays;
+import java.util.Collection;
+import java.util.List;
+import java.util.Set;
+
+import org.apache.commons.lang.StringUtils;
+import org.junit.Assert;
+import org.junit.Test;
+import org.springframework.dao.InvalidDataAccessApiUsageException;
+import org.springframework.data.solr.core.geo.Distance;
+import org.springframework.data.solr.core.geo.GeoLocation;
+import org.springframework.data.solr.core.query.Criteria.CriteriaEntry;
+import org.springframework.data.solr.core.query.Criteria.OperationKey;
+
+/**
+ * @author Christoph Strobl
+ * @author John Dorman
+ */
+public class CriteriaTest {
+
+	@Test(expected = IllegalArgumentException.class)
+	public void testCriteriaForNullString() {
+		new Criteria((String) null);
+	}
+
+	@Test(expected = IllegalArgumentException.class)
+	public void testCriteriaForNullField() {
+		new Criteria((Field) null);
+	}
+
+	@Test(expected = IllegalArgumentException.class)
+	public void testCriteriaForNullFieldName() {
+		new Criteria(new SimpleField(StringUtils.EMPTY));
+	}
+
+	@Test
+	public void testIs() {
+		Criteria criteria = new Criteria("field_1").is("is");
+		Assert.assertEquals("field_1", criteria.getField().getName());
+		assertCriteriaEntry(criteria.getCriteriaEntries(), 0, OperationKey.EQUALS, "is");
+	}
+
+	@Test
+	public void testMultipleIs() {
+		Criteria criteria = new Criteria("field_1").is("is").is("another is");
+		Assert.assertEquals("field_1", criteria.getField().getName());
+
+		assertCriteriaEntry(criteria.getCriteriaEntries(), 0, OperationKey.EQUALS, "is");
+		assertCriteriaEntry(criteria.getCriteriaEntries(), 1, OperationKey.EQUALS, "another is");
+	}
+
+	@Test(expected = InvalidDataAccessApiUsageException.class)
+	public void testContainsWithBlank() {
+		new Criteria("field_1").contains("no blank");
+	}
+
+	@Test(expected = InvalidDataAccessApiUsageException.class)
+	public void testStartsWithBlank() {
+		new Criteria("field_1").startsWith("no blank");
+	}
+
+	@Test(expected = InvalidDataAccessApiUsageException.class)
+	public void testEndsWithBlank() {
+		new Criteria("field_1").endsWith("no blank");
+	}
+
+	@Test
+	public void testEndsWith() {
+		Criteria criteria = new Criteria("field_1").endsWith("end");
+
+		Assert.assertEquals("field_1", criteria.getField().getName());
+		assertCriteriaEntry(criteria.getCriteriaEntries(), 0, OperationKey.ENDS_WITH, "end");
+	}
+
+	@Test
+	public void testStartsWith() {
+		Criteria criteria = new Criteria("field_1").startsWith("start");
+
+		Assert.assertEquals("field_1", criteria.getField().getName());
+		assertCriteriaEntry(criteria.getCriteriaEntries(), 0, OperationKey.STARTS_WITH, "start");
+	}
+
+	@Test
+	public void testContains() {
+		Criteria criteria = new Criteria("field_1").contains("contains");
+
+		Assert.assertEquals("field_1", criteria.getField().getName());
+		assertCriteriaEntry(criteria.getCriteriaEntries(), 0, OperationKey.CONTAINS, "contains");
+	}
+
+	@Test
+	public void testExpression() {
+		Criteria criteria = new Criteria("field_1").expression("(have fun using +solr && expressions*)");
+		assertCriteriaEntry(criteria.getCriteriaEntries(), 0, OperationKey.EXPRESSION,
+				"(have fun using +solr && expressions*)");
+	}
+
+	@Test
+	public void testCriteriaChain() {
+		Criteria criteria = new Criteria("field_1").startsWith("start").endsWith("end").contains("contains").is("is");
+		Assert.assertEquals("field_1", criteria.getField().getName());
+		assertCriteriaEntry(criteria.getCriteriaEntries(), 0, OperationKey.STARTS_WITH, "start");
+		assertCriteriaEntry(criteria.getCriteriaEntries(), 1, OperationKey.ENDS_WITH, "end");
+		assertCriteriaEntry(criteria.getCriteriaEntries(), 2, OperationKey.CONTAINS, "contains");
+		assertCriteriaEntry(criteria.getCriteriaEntries(), 3, OperationKey.EQUALS, "is");
+	}
+
+	@Test
+	public void testAnd() {
+		Criteria criteria = new Criteria("field_1").startsWith("start").endsWith("end").and("field_2").startsWith("2start")
+				.endsWith("2end");
+		Assert.assertEquals("field_2", criteria.getField().getName());
+		Assert.assertEquals(" AND ", criteria.getConjunctionOperator());
+		Assert.assertEquals(2, criteria.getCriteriaChain().size());
+	}
+
+	@Test
+	public void testOr() {
+		Criteria criteria = new Criteria("field_1").startsWith("start").or("field_2").endsWith("end").startsWith("start2");
+		Assert.assertEquals(" OR ", criteria.getConjunctionOperator());
+		Assert.assertEquals(2, criteria.getCriteriaChain().size());
+	}
+
+	@Test
+	public void testOrWithCriteria() {
+		Criteria criteria = new Criteria("field_1").startsWith("start");
+		Criteria orCriteria = new Criteria("field_2").endsWith("end").startsWith("start2");
+		criteria = criteria.or(orCriteria);
+		Assert.assertEquals(" OR ", criteria.getConjunctionOperator());
+		Assert.assertEquals(2, criteria.getCriteriaChain().size());
+	}
+
+	@Test
+	public void testIsNot() {
+		Criteria criteria = new Criteria("field_1").is("value_1").not();
+		Assert.assertTrue(criteria.isNegating());
+		assertCriteriaEntry(criteria.getCriteriaEntries(), 0, OperationKey.EQUALS, "value_1");
+	}
+
+	//
+	@Test
+	public void testFuzzy() {
+		Criteria criteria = new Criteria("field_1").fuzzy("value_1");
+		assertCriteriaEntry(criteria.getCriteriaEntries(), 0, "$fuzzy#NaN", "value_1");
+	}
+
+	@Test
+	public void testFuzzyWithDistance() {
+		Criteria criteria = new Criteria("field_1").fuzzy("value_1", 0.5f);
+		assertCriteriaEntry(criteria.getCriteriaEntries(), 0, "$fuzzy#0.5", "value_1");
+	}
+
+	@Test(expected = InvalidDataAccessApiUsageException.class)
+	public void testFuzzyWithNegativeDistance() {
+		new Criteria("field_1").fuzzy("value_1", -0.5f);
+	}
+
+	@Test(expected = InvalidDataAccessApiUsageException.class)
+	public void testFuzzyWithTooHighDistance() {
+		new Criteria("field_1").fuzzy("value_1", 1.5f);
+	}
+
+	@Test
+	public void testBoost() {
+		Criteria criteria = new Criteria("field_1").is("value_1").boost(2f);
+		assertCriteriaEntry(criteria.getCriteriaEntries(), 0, OperationKey.EQUALS, "value_1");
+		Assert.assertEquals(2f, criteria.getBoost(), 0);
+	}
+
+	@Test
+	public void testBetween() {
+		Criteria criteria = new Criteria("field_1").between(100, 200);
+		CriteriaEntry entry = getCriteriaEntryByPosition(criteria.getCriteriaEntries(), 0);
+		Assert.assertEquals(OperationKey.BETWEEN.getKey(), entry.getKey());
+		Assert.assertEquals(100, ((Object[]) entry.getValue())[0]);
+		Assert.assertEquals(200, ((Object[]) entry.getValue())[1]);
+		Assert.assertTrue(((Boolean) ((Object[]) entry.getValue())[2]).booleanValue());
+		Assert.assertTrue(((Boolean) ((Object[]) entry.getValue())[3]).booleanValue());
+	}
+
+	@Test
+	public void testBetweenWithoutUpperBound() {
+		Criteria criteria = new Criteria("field_1").between(100, null);
+		CriteriaEntry entry = getCriteriaEntryByPosition(criteria.getCriteriaEntries(), 0);
+		Assert.assertEquals(OperationKey.BETWEEN.getKey(), entry.getKey());
+		Assert.assertEquals(100, ((Object[]) entry.getValue())[0]);
+		Assert.assertEquals(null, ((Object[]) entry.getValue())[1]);
+		Assert.assertTrue(((Boolean) ((Object[]) entry.getValue())[2]).booleanValue());
+		Assert.assertTrue(((Boolean) ((Object[]) entry.getValue())[3]).booleanValue());
+	}
+
+	@Test
+	public void testBetweenWithoutLowerBound() {
+		Criteria criteria = new Criteria("field_1").between(null, 200);
+		CriteriaEntry entry = getCriteriaEntryByPosition(criteria.getCriteriaEntries(), 0);
+		Assert.assertEquals(OperationKey.BETWEEN.getKey(), entry.getKey());
+		Assert.assertEquals(null, ((Object[]) entry.getValue())[0]);
+		Assert.assertEquals(200, ((Object[]) entry.getValue())[1]);
+		Assert.assertTrue(((Boolean) ((Object[]) entry.getValue())[2]).booleanValue());
+		Assert.assertTrue(((Boolean) ((Object[]) entry.getValue())[3]).booleanValue());
+	}
+
+	@Test
+	public void testBetweenExcludingLowerBound() {
+		Criteria criteria = new Criteria("field_1").between(100, 200, false, true);
+		CriteriaEntry entry = getCriteriaEntryByPosition(criteria.getCriteriaEntries(), 0);
+		Assert.assertEquals(OperationKey.BETWEEN.getKey(), entry.getKey());
+		Assert.assertEquals(100, ((Object[]) entry.getValue())[0]);
+		Assert.assertEquals(200, ((Object[]) entry.getValue())[1]);
+		Assert.assertFalse(((Boolean) ((Object[]) entry.getValue())[2]).booleanValue());
+		Assert.assertTrue(((Boolean) ((Object[]) entry.getValue())[3]).booleanValue());
+	}
+
+	@Test
+	public void testBetweenExcludingUpperBound() {
+		Criteria criteria = new Criteria("field_1").between(100, 200, true, false);
+		CriteriaEntry entry = getCriteriaEntryByPosition(criteria.getCriteriaEntries(), 0);
+		Assert.assertEquals(OperationKey.BETWEEN.getKey(), entry.getKey());
+		Assert.assertEquals(100, ((Object[]) entry.getValue())[0]);
+		Assert.assertEquals(200, ((Object[]) entry.getValue())[1]);
+		Assert.assertTrue(((Boolean) ((Object[]) entry.getValue())[2]).booleanValue());
+		Assert.assertFalse(((Boolean) ((Object[]) entry.getValue())[3]).booleanValue());
+	}
+
+	@Test(expected = InvalidDataAccessApiUsageException.class)
+	public void testBetweenWithoutLowerAndUpperBound() {
+		new Criteria("field_1").between(null, null);
+	}
+
+	@Test
+	public void testLessThan() {
+		Criteria criteria = new Criteria("field_1").lessThan(200);
+		CriteriaEntry entry = getCriteriaEntryByPosition(criteria.getCriteriaEntries(), 0);
+		Assert.assertEquals(OperationKey.BETWEEN.getKey(), entry.getKey());
+		Assert.assertEquals(null, ((Object[]) entry.getValue())[0]);
+		Assert.assertEquals(200, ((Object[]) entry.getValue())[1]);
+		Assert.assertTrue(((Boolean) ((Object[]) entry.getValue())[2]).booleanValue());
+		Assert.assertFalse(((Boolean) ((Object[]) entry.getValue())[3]).booleanValue());
+	}
+
+	@Test
+	public void testLessThanEqual() {
+		Criteria criteria = new Criteria("field_1").lessThanEqual(200);
+		CriteriaEntry entry = getCriteriaEntryByPosition(criteria.getCriteriaEntries(), 0);
+		Assert.assertEquals(OperationKey.BETWEEN.getKey(), entry.getKey());
+		Assert.assertEquals(null, ((Object[]) entry.getValue())[0]);
+		Assert.assertEquals(200, ((Object[]) entry.getValue())[1]);
+		Assert.assertTrue(((Boolean) ((Object[]) entry.getValue())[2]).booleanValue());
+		Assert.assertTrue(((Boolean) ((Object[]) entry.getValue())[3]).booleanValue());
+	}
+
+	@Test(expected = InvalidDataAccessApiUsageException.class)
+	public void testLessThanEqualNull() {
+		new Criteria("field_1").lessThanEqual(null);
+	}
+
+	@Test
+	public void testGreaterThan() {
+		Criteria criteria = new Criteria("field_1").greaterThan(100);
+		CriteriaEntry entry = getCriteriaEntryByPosition(criteria.getCriteriaEntries(), 0);
+		Assert.assertEquals(OperationKey.BETWEEN.getKey(), entry.getKey());
+		Assert.assertEquals(100, ((Object[]) entry.getValue())[0]);
+		Assert.assertEquals(null, ((Object[]) entry.getValue())[1]);
+		Assert.assertFalse(((Boolean) ((Object[]) entry.getValue())[2]).booleanValue());
+		Assert.assertTrue(((Boolean) ((Object[]) entry.getValue())[3]).booleanValue());
+	}
+
+	@Test
+	public void testGreaterThanEqual() {
+		Criteria criteria = new Criteria("field_1").greaterThanEqual(100);
+		CriteriaEntry entry = getCriteriaEntryByPosition(criteria.getCriteriaEntries(), 0);
+		Assert.assertEquals(OperationKey.BETWEEN.getKey(), entry.getKey());
+		Assert.assertEquals(100, ((Object[]) entry.getValue())[0]);
+		Assert.assertEquals(null, ((Object[]) entry.getValue())[1]);
+		Assert.assertTrue(((Boolean) ((Object[]) entry.getValue())[2]).booleanValue());
+		Assert.assertTrue(((Boolean) ((Object[]) entry.getValue())[3]).booleanValue());
+	}
+
+	@Test(expected = InvalidDataAccessApiUsageException.class)
+	public void testGreaterThanEqualNull() {
+		new Criteria("field_1").greaterThanEqual(null);
+	}
+
+	@Test
+	public void testIn() {
+		Criteria criteria = new Criteria("field_1").in(1, 2, 3, 5, 8, 13, 21);
+		Assert.assertEquals("field_1", criteria.getField().getName());
+		assertCriteriaEntry(criteria.getCriteriaEntries(), 0, OperationKey.EQUALS, 1);
+		assertCriteriaEntry(criteria.getCriteriaEntries(), 1, OperationKey.EQUALS, 2);
+		assertCriteriaEntry(criteria.getCriteriaEntries(), 2, OperationKey.EQUALS, 3);
+		assertCriteriaEntry(criteria.getCriteriaEntries(), 3, OperationKey.EQUALS, 5);
+		assertCriteriaEntry(criteria.getCriteriaEntries(), 4, OperationKey.EQUALS, 8);
+		assertCriteriaEntry(criteria.getCriteriaEntries(), 5, OperationKey.EQUALS, 13);
+		assertCriteriaEntry(criteria.getCriteriaEntries(), 6, OperationKey.EQUALS, 21);
+	}
+
+	@Test
+	public void testInWithNestedCollection() {
+		List<List<String>> enclosingList = new ArrayList<List<String>>();
+		enclosingList.add(Arrays.asList("spring", "data"));
+		enclosingList.add(Arrays.asList("solr"));
+		Criteria criteria = new Criteria("field_1").in(enclosingList);
+
+		assertCriteriaEntry(criteria.getCriteriaEntries(), 0, OperationKey.EQUALS, "spring");
+		assertCriteriaEntry(criteria.getCriteriaEntries(), 1, OperationKey.EQUALS, "data");
+		assertCriteriaEntry(criteria.getCriteriaEntries(), 2, OperationKey.EQUALS, "solr");
+	}
+
+	@Test(expected = IllegalArgumentException.class)
+	public void testInWithNull() {
+		new Criteria("field_1").in((Collection<?>) null);
+	}
+
+	@Test(expected = InvalidDataAccessApiUsageException.class)
+	public void testInWithNoValues() {
+		new Criteria("field_1").in();
+	}
+
+	@Test
+	public void testNear() {
+		GeoLocation location = new GeoLocation(48.303056, 14.290556);
+		Criteria criteria = new Criteria("field_1").near(location, new Distance(5));
+		CriteriaEntry entry = getCriteriaEntryByPosition(criteria.getCriteriaEntries(), 0);
+		Assert.assertEquals(OperationKey.NEAR.getKey(), entry.getKey());
+		Assert.assertEquals(location, ((Object[]) entry.getValue())[0]);
+		Assert.assertEquals(5, ((Distance) ((Object[]) entry.getValue())[1]).getValue(), 0);
+	}
+
+	@Test(expected = IllegalArgumentException.class)
+	public void testNearWithNullLocation() {
+		new Criteria("field_1").near(null, new Distance(5));
+	}
+
+	@Test(expected = InvalidDataAccessApiUsageException.class)
+	public void testNearWithNegativeDistance() {
+		new Criteria("field_1").near(new GeoLocation(48.303056, 14.290556), new Distance(-1));
+	}
+
+	@Test
+	public void testWithin() {
+		GeoLocation location = new GeoLocation(48.303056, 14.290556);
+		Criteria criteria = new Criteria("field_1").within(location, new Distance(5));
+		CriteriaEntry entry = getCriteriaEntryByPosition(criteria.getCriteriaEntries(), 0);
+		Assert.assertEquals(OperationKey.WITHIN.getKey(), entry.getKey());
+		Assert.assertEquals(location, ((Object[]) entry.getValue())[0]);
+		Assert.assertEquals(5, ((Distance) ((Object[]) entry.getValue())[1]).getValue(), 0);
+	}
+
+	@Test(expected = IllegalArgumentException.class)
+	public void testWithinWithNullLocation() {
+		new Criteria("field_1").within(null, new Distance(5));
+	}
+
+	private void assertCriteriaEntry(Set<CriteriaEntry> entries, int position, OperationKey expectedKey,
+			Object expectedValue) {
+		assertCriteriaEntry(entries, position, expectedKey.getKey(), expectedValue);
+	}
+
+	private void assertCriteriaEntry(Set<CriteriaEntry> entries, int position, String expectedKey, Object expectedValue) {
+		CriteriaEntry criteriaEntry = getCriteriaEntryByPosition(entries, position);
+		Assert.assertEquals(expectedValue, criteriaEntry.getValue());
+		Assert.assertEquals(expectedKey, criteriaEntry.getKey());
+	}
+
+	private CriteriaEntry getCriteriaEntryByPosition(Set<CriteriaEntry> entries, int position) {
+		return (CriteriaEntry) entries.toArray()[position];
+	}
+}